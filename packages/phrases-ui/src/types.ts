/* Copied from i18next/index.d.ts */
export type Resource = Record<Language, ResourceLanguage>;

export type ResourceLanguage = Record<string, ResourceKey>;

export type ResourceKey = string | Record<string, unknown>;

export enum Language {
  English = 'en',
  Chinese = 'zh-CN',
<<<<<<< HEAD
  Turkish = 'tr-TR',
}
=======
}

export const languageOptions = [
  { value: Language.English, title: 'English' },
  { value: Language.Chinese, title: '中文' },
];
>>>>>>> 71b88074
<|MERGE_RESOLUTION|>--- conflicted
+++ resolved
@@ -8,14 +8,11 @@
 export enum Language {
   English = 'en',
   Chinese = 'zh-CN',
-<<<<<<< HEAD
   Turkish = 'tr-TR',
-}
-=======
 }
 
 export const languageOptions = [
   { value: Language.English, title: 'English' },
   { value: Language.Chinese, title: '中文' },
-];
->>>>>>> 71b88074
+  { value: Language.Turkish, title: 'Turkish' },
+];