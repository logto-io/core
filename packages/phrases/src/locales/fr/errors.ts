--- conflicted
+++ resolved
@@ -113,7 +113,6 @@
     enabled_connector_not_found: 'Le connecteur {{type}} activé est introuvable.',
     not_one_and_only_one_primary_sign_in_method:
       'Il doit y avoir une et une seule méthode de connexion primaire. Veuillez vérifier votre saisie.',
-<<<<<<< HEAD
     username_requires_password: 'Must enable set a password for username sign up identifier.', // UNTRANSLATED
     passwordless_requires_verify: 'Must enable verify for email/phone sign up identifier.', // UNTRANSLATED
     miss_sign_up_identifier_in_sign_in: 'Sign in methods must contain the sign up identifier.', // UNTRANSLATED
@@ -121,9 +120,7 @@
       'Password sign in must be enabled when set a password is required in sign up.', // UNTRANSLATED
     code_sign_in_must_be_enabled:
       'Verification code sign in must be enabled when set a password is not required in sign up.', // UNTRANSLATED
-=======
     unsupported_default_language: 'This language - {{language}} is not supported at the moment.', // UNTRANSLATED
->>>>>>> c492058a
   },
   localization: {
     cannot_delete_default_language:
