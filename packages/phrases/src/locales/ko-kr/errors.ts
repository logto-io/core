--- conflicted
+++ resolved
@@ -41,13 +41,7 @@
     identity_exists: '소셜 계정이 이미 등록되있어요.',
     invalid_role_names: '직책 명({{roleNames}})이 유효하지 않아요.',
     cannot_delete_self: 'You cannot delete yourself.', // UNTRANSLATED
-<<<<<<< HEAD
-    same_password: 'Your new password can not be the same as current password.', // UNTRANSLATED
-    sign_up_method_not_enabled: 'This sign up method is not enabled.', // UNTRANSLATED
-    sign_in_method_not_enabled: 'This sign in method is not enabled.', // UNTRANSLATED
-=======
     same_password: 'Your new password can’t be the same as your current password.', // UNTRANSLATED
->>>>>>> 2e03d18c
   },
   password: {
     unsupported_encryption_method: '{{name}} 암호화 방법을 지원하지 않아요.',
@@ -109,17 +103,7 @@
     enabled_connector_not_found: '활성된 {{type}} 연동을 찾을 수 없어요.',
     not_one_and_only_one_primary_sign_in_method:
       '반드시 하나의 메인 로그인 방법이 설정되어야 해요. 입력된 값을 확인해주세요.',
-<<<<<<< HEAD
-    username_requires_password: 'Must enable set a password for username sign up identifier.', // UNTRANSLATED
-    passwordless_requires_verify: 'Must enable verify for email/phone sign up identifier.', // UNTRANSLATED
-    miss_sign_up_identifier_in_sign_in: 'Sign in methods must contain the sign up identifier.', // UNTRANSLATED
-    password_sign_in_must_be_enabled:
-      'Password sign in must be enabled when set a password is required in sign up.', // UNTRANSLATED
-    code_sign_in_must_be_enabled:
-      'Verification code sign in must be enabled when set a password is not required in sign up.', // UNTRANSLATED
-=======
     unsupported_default_language: 'This language - {{language}} is not supported at the moment.', // UNTRANSLATED
->>>>>>> 2e03d18c
   },
   localization: {
     cannot_delete_default_language:
