--- conflicted
+++ resolved
@@ -41,13 +41,9 @@
     identity_exists: 'A conta social foi registada.',
     invalid_role_names: '({{roleNames}}) não são válidos',
     cannot_delete_self: 'Não se pode remover a si mesmo.',
-<<<<<<< HEAD
-    same_password: 'Your new password can not be the same as current password.', // UNTRANSLATED
     sign_up_method_not_enabled: 'This sign up method is not enabled.', // UNTRANSLATED
     sign_in_method_not_enabled: 'This sign in method is not enabled.', // UNTRANSLATED
-=======
     same_password: 'Your new password can’t be the same as your current password.', // UNTRANSLATED
->>>>>>> 2e03d18c
   },
   password: {
     unsupported_encryption_method: 'O método de enncriptação {{name}} não é suportado.',
@@ -115,7 +111,6 @@
     enabled_connector_not_found: 'Conector {{type}} ativado não encontrado.',
     not_one_and_only_one_primary_sign_in_method:
       'Deve haver um e apenas um método de login principal. Por favor, verifique sua entrada.',
-<<<<<<< HEAD
     username_requires_password: 'Must enable set a password for username sign up identifier.', // UNTRANSLATED
     passwordless_requires_verify: 'Must enable verify for email/phone sign up identifier.', // UNTRANSLATED
     miss_sign_up_identifier_in_sign_in: 'Sign in methods must contain the sign up identifier.', // UNTRANSLATED
@@ -123,9 +118,7 @@
       'Password sign in must be enabled when set a password is required in sign up.', // UNTRANSLATED
     code_sign_in_must_be_enabled:
       'Verification code sign in must be enabled when set a password is not required in sign up.', // UNTRANSLATED
-=======
     unsupported_default_language: 'This language - {{language}} is not supported at the moment.', // UNTRANSLATED
->>>>>>> 2e03d18c
   },
   localization: {
     cannot_delete_default_language:
