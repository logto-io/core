import { Roles } from '@logto/schemas';
import { convertToIdentifiers, convertToPrimitiveOrSql, excludeAutoSetFields } from '@logto/shared';
import { createMockPool, createMockQueryResult, sql } from 'slonik';

import { mockRole } from '#src/__mocks__/index.js';
import envSet from '#src/env-set/index.js';
import { DeletionError } from '#src/errors/SlonikError/index.js';
import type { QueryType } from '#src/utils/test-utils.js';
import { expectSqlAssert } from '#src/utils/test-utils.js';

const { jest } = import.meta;

const mockQuery: jest.MockedFunction<QueryType> = jest.fn();

jest.spyOn(envSet, 'pool', 'get').mockReturnValue(
  createMockPool({
    query: async (sql, values) => {
      return mockQuery(sql, values);
    },
  })
);

const {
  deleteRoleById,
<<<<<<< HEAD
  findAllRoles,
=======
>>>>>>> ac01933c
  findRoleById,
  findRoleByRoleName,
  findRolesByRoleIds,
  findRolesByRoleNames,
  insertRole,
  insertRoles,
  updateRoleById,
} = await import('./roles.js');

describe('roles query', () => {
  const { table, fields } = convertToIdentifiers(Roles);

  it('findRolesByRoleIds', async () => {
    const roleIds = [mockRole.id];
    const expectSql = sql`
      select ${sql.join(Object.values(fields), sql`, `)}
      from ${table}
      where ${fields.id} in (${sql.join(roleIds, sql`, `)})
    `;

    mockQuery.mockImplementationOnce(async (sql, values) => {
      expectSqlAssert(sql, expectSql.sql);
      expect(values).toEqual([roleIds.join(', ')]);

      return createMockQueryResult([mockRole]);
    });

    await expect(findRolesByRoleIds(roleIds)).resolves.toEqual([mockRole]);
  });

  it('findRoleByRoleName', async () => {
    const expectSql = sql`
      select ${sql.join(Object.values(fields), sql`, `)}
      from ${table}
      where ${fields.name} = ${mockRole.name}
    `;

    mockQuery.mockImplementationOnce(async (sql, values) => {
      expectSqlAssert(sql, expectSql.sql);
      expect(values).toEqual([mockRole.name]);

      return createMockQueryResult([mockRole]);
    });

    await expect(findRoleByRoleName(mockRole.name)).resolves.toEqual(mockRole);
  });

  it('findRoleByRoleName with excludeRoleId', async () => {
    const expectSql = sql`
      select ${sql.join(Object.values(fields), sql`, `)}
      from ${table}
      where ${fields.name} = ${mockRole.name}
      and ${fields.id}<>${mockRole.id}
    `;

    mockQuery.mockImplementationOnce(async (sql, values) => {
      expectSqlAssert(sql, expectSql.sql);
      expect(values).toEqual([mockRole.name, mockRole.id]);

      return createMockQueryResult([mockRole]);
    });

    await expect(findRoleByRoleName(mockRole.name, mockRole.id)).resolves.toEqual(mockRole);
  });

  it('findRolesByRoleNames', async () => {
    const roleNames = ['foo'];

    const expectSql = sql`
      select ${sql.join(Object.values(fields), sql`, `)}
      from ${table}
      where ${fields.name} in (${sql.join(roleNames, sql`, `)})
    `;

    mockQuery.mockImplementationOnce(async (sql, values) => {
      expectSqlAssert(sql, expectSql.sql);
      expect(values).toEqual([roleNames.join(', ')]);

      return createMockQueryResult([mockRole]);
    });

    await expect(findRolesByRoleNames(roleNames)).resolves.toEqual([mockRole]);
  });

  it('insertRoles', async () => {
    const expectSql = sql`
      insert into ${table} (${fields.id}, ${fields.name}, ${fields.description}) values
      ($1, $2, $3)
    `;

    mockQuery.mockImplementationOnce(async (sql, values) => {
      expectSqlAssert(sql, expectSql.sql);

      expect(values).toEqual([mockRole.id, mockRole.name, mockRole.description]);

      return createMockQueryResult([mockRole]);
    });

    await insertRoles([mockRole]);
  });

  it('insertRole', async () => {
    const keys = excludeAutoSetFields(Roles.fieldKeys);

    const expectSql = `
      insert into "roles" ("id", "name", "description")
      values (${keys.map((_, index) => `$${index + 1}`).join(', ')})
      returning *
    `;

    mockQuery.mockImplementationOnce(async (sql, values) => {
      const rowData = { id: 'foo' };
      expectSqlAssert(sql, expectSql);

      expect(values).toEqual(keys.map((k) => convertToPrimitiveOrSql(k, mockRole[k])));

      return createMockQueryResult([rowData]);
    });

    await insertRole(mockRole);
  });

  it('findRoleById', async () => {
    const expectSql = sql`
      select ${sql.join(Object.values(fields), sql`, `)}
      from ${table}
      where ${fields.id}=$1
    `;

    mockQuery.mockImplementationOnce(async (sql, values) => {
      expectSqlAssert(sql, expectSql.sql);
      expect(values).toEqual([mockRole.id]);

      return createMockQueryResult([mockRole]);
    });

    await findRoleById(mockRole.id);
  });

  it('updateRoleById', async () => {
    const { id, description } = mockRole;

    const expectSql = sql`
      update ${table}
      set ${fields.description}=$1
      where ${fields.id}=$2
      returning *
    `;

    mockQuery.mockImplementationOnce(async (sql, values) => {
      expectSqlAssert(sql, expectSql.sql);
      expect(values).toEqual([description, id]);

      return createMockQueryResult([{ id, description }]);
    });

    await updateRoleById(id, { description });
  });

  it('deleteRoleById', async () => {
    const expectSql = sql`
      delete from ${table}
      where ${fields.id}=$1
    `;

    mockQuery.mockImplementationOnce(async (sql, values) => {
      expectSqlAssert(sql, expectSql.sql);
      expect(values).toEqual([mockRole.id]);

      return createMockQueryResult([mockRole]);
    });

    await deleteRoleById(mockRole.id);
  });

  it('deleteRoleById throw error if return row count is 0', async () => {
    const { id } = mockRole;

    mockQuery.mockImplementationOnce(async () => {
      return createMockQueryResult([]);
    });

    await expect(deleteRoleById(id)).rejects.toMatchError(new DeletionError(Roles.table, id));
  });
});<|MERGE_RESOLUTION|>--- conflicted
+++ resolved
@@ -22,10 +22,6 @@
 
 const {
   deleteRoleById,
-<<<<<<< HEAD
-  findAllRoles,
-=======
->>>>>>> ac01933c
   findRoleById,
   findRoleByRoleName,
   findRolesByRoleIds,
