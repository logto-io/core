--- conflicted
+++ resolved
@@ -34,13 +34,10 @@
     koaGuard({
       body: SignInExperiences.createGuard.omit({ id: true }).partial(),
     }),
+    /* eslint-disable complexity */
     async (ctx, next) => {
       const { socialSignInConnectorTargets, ...rest } = ctx.guard.body;
-<<<<<<< HEAD
-      const { branding, termsOfUse, signInMethods, signUp, signIn } = rest;
-=======
-      const { branding, languageInfo, termsOfUse, signInMethods } = rest;
->>>>>>> c492058a
+      const { branding, languageInfo, termsOfUse, signInMethods, signUp, signIn } = rest;
 
       if (branding) {
         validateBranding(branding);
@@ -97,5 +94,6 @@
 
       return next();
     }
+    /* eslint-enable complexity */
   );
 }