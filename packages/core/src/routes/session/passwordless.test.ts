--- conflicted
+++ resolved
@@ -1,10 +1,6 @@
-<<<<<<< HEAD
-import { SignInIdentifier, SignUpIdentifier, User } from '@logto/schemas';
-=======
 /* eslint-disable max-lines */
 import { PasscodeType, User } from '@logto/schemas';
 import dayjs from 'dayjs';
->>>>>>> 2e03d18c
 import { Provider } from 'oidc-provider';
 
 import { mockSignInExperience, mockSignInMethod, mockUser } from '@/__mocks__';
@@ -41,16 +37,10 @@
   hasUserWithEmail: async (email: string) => email === 'a@a.com',
 }));
 
-<<<<<<< HEAD
-jest.mock('@/queries/sign-in-experience', () => ({
-  findDefaultSignInExperience: async () => findDefaultSignInExperience(),
-}));
-=======
 const smsSignInActionSpy = jest.spyOn(passwordlessActions, 'smsSignInAction');
 const emailSignInActionSpy = jest.spyOn(passwordlessActions, 'emailSignInAction');
 const smsRegisterActionSpy = jest.spyOn(passwordlessActions, 'smsRegisterAction');
 const emailRegisterActionSpy = jest.spyOn(passwordlessActions, 'emailRegisterAction');
->>>>>>> 2e03d18c
 
 const sendPasscode = jest.fn(async () => ({ dbEntry: { id: 'connectorIdValue' } }));
 const createPasscode = jest.fn(async (..._args: unknown[]) => ({ id: 'id' }));
@@ -203,105 +193,6 @@
         .send({ flow: PasscodeType.Register });
       expect(response.statusCode).toEqual(400);
     });
-  });
-
-  describe('POST /session/passwordless/sms/verify', () => {
-    beforeEach(() => {
-      interactionDetails.mockResolvedValueOnce({
-        jti: 'jti',
-      });
-    });
-
-    afterEach(() => {
-      jest.useRealTimers();
-      jest.clearAllMocks();
-      jest.resetModules();
-    });
-
-    it('should call interactionResult (with flow `sign-in`)', async () => {
-      const fakeTime = new Date();
-      jest.useFakeTimers().setSystemTime(fakeTime);
-
-      await sessionRequest
-        .post('/session/passwordless/sms/verify')
-        .send({ phone: '13000000000', code: '1234', flow: PasscodeType.SignIn });
-
-      expect(interactionResult).toHaveBeenCalledWith(
-        expect.anything(),
-        expect.anything(),
-        expect.objectContaining({
-          verification: {
-            flow: PasscodeType.SignIn,
-            phone: '13000000000',
-            expiresAt: dayjs(fakeTime).add(verificationTimeout, 'second').toISOString(),
-          },
-        })
-      );
-
-      // Should call sign-in with sms properly
-      expect(smsSignInActionSpy).toBeCalled();
-    });
-
-    it('should call interactionResult (with flow `register`)', async () => {
-      const fakeTime = new Date();
-      jest.useFakeTimers().setSystemTime(fakeTime);
-
-      await sessionRequest
-        .post('/session/passwordless/sms/verify')
-        .send({ phone: '13000000000', code: '1234', flow: PasscodeType.Register });
-
-      expect(interactionResult).toHaveBeenCalledWith(
-        expect.anything(),
-        expect.anything(),
-        expect.objectContaining({
-          verification: {
-            flow: PasscodeType.Register,
-            phone: '13000000000',
-            expiresAt: dayjs(fakeTime).add(verificationTimeout, 'second').toISOString(),
-          },
-        })
-      );
-
-      expect(smsRegisterActionSpy).toBeCalled();
-    });
-
-    it('should call interactionResult (with flow `forgot-password`)', async () => {
-      const fakeTime = new Date();
-      jest.useFakeTimers().setSystemTime(fakeTime);
-
-      const response = await sessionRequest
-        .post('/session/passwordless/sms/verify')
-        .send({ phone: '13000000000', code: '1234', flow: PasscodeType.ForgotPassword });
-
-      expect(response.statusCode).toEqual(204);
-
-      expect(interactionResult).toHaveBeenCalledWith(
-        expect.anything(),
-        expect.anything(),
-        expect.objectContaining({
-          verification: {
-            userId: 'id',
-            expiresAt: dayjs(fakeTime).add(verificationTimeout, 'second').toISOString(),
-            flow: PasscodeType.ForgotPassword,
-          },
-        })
-      );
-    });
-
-    it('throw 404 (with flow `forgot-password`)', async () => {
-      const response = await sessionRequest
-        .post('/session/passwordless/sms/verify')
-        .send({ phone: '13000000001', code: '1234', flow: PasscodeType.ForgotPassword });
-      expect(response.statusCode).toEqual(404);
-      expect(interactionResult).toHaveBeenCalledTimes(0);
-    });
-
-    it('throw when code is wrong', async () => {
-      const response = await sessionRequest
-        .post('/session/passwordless/sms/verify')
-        .send({ phone: '13000000000', code: '1231', flow: PasscodeType.SignIn });
-      expect(response.statusCode).toEqual(400);
-    });
     it('throw error if sign in method is not enabled', async () => {
       findDefaultSignInExperience.mockResolvedValueOnce({
         ...mockSignInExperience,
@@ -321,7 +212,7 @@
     });
   });
 
-  describe('POST /session/passwordless/email/verify', () => {
+  describe('POST /session/passwordless/sms/verify', () => {
     beforeEach(() => {
       interactionDetails.mockResolvedValueOnce({
         jti: 'jti',
@@ -339,22 +230,23 @@
       jest.useFakeTimers().setSystemTime(fakeTime);
 
       await sessionRequest
-        .post('/session/passwordless/email/verify')
-        .send({ email: 'a@a.com', code: '1234', flow: PasscodeType.SignIn });
-
-      expect(interactionResult).toHaveBeenCalledWith(
-        expect.anything(),
-        expect.anything(),
-        expect.objectContaining({
-          verification: {
-            flow: PasscodeType.SignIn,
-            email: 'a@a.com',
+        .post('/session/passwordless/sms/verify')
+        .send({ phone: '13000000000', code: '1234', flow: PasscodeType.SignIn });
+
+      expect(interactionResult).toHaveBeenCalledWith(
+        expect.anything(),
+        expect.anything(),
+        expect.objectContaining({
+          verification: {
+            flow: PasscodeType.SignIn,
+            phone: '13000000000',
             expiresAt: dayjs(fakeTime).add(verificationTimeout, 'second').toISOString(),
           },
         })
       );
 
-      expect(emailSignInActionSpy).toBeCalled();
+      // Should call sign-in with sms properly
+      expect(smsSignInActionSpy).toBeCalled();
     });
 
     it('should call interactionResult (with flow `register`)', async () => {
@@ -362,22 +254,22 @@
       jest.useFakeTimers().setSystemTime(fakeTime);
 
       await sessionRequest
-        .post('/session/passwordless/email/verify')
-        .send({ email: 'a@a.com', code: '1234', flow: PasscodeType.Register });
-
-      expect(interactionResult).toHaveBeenCalledWith(
-        expect.anything(),
-        expect.anything(),
-        expect.objectContaining({
-          verification: {
-            flow: PasscodeType.Register,
-            email: 'a@a.com',
+        .post('/session/passwordless/sms/verify')
+        .send({ phone: '13000000000', code: '1234', flow: PasscodeType.Register });
+
+      expect(interactionResult).toHaveBeenCalledWith(
+        expect.anything(),
+        expect.anything(),
+        expect.objectContaining({
+          verification: {
+            flow: PasscodeType.Register,
+            phone: '13000000000',
             expiresAt: dayjs(fakeTime).add(verificationTimeout, 'second').toISOString(),
           },
         })
       );
 
-      expect(emailRegisterActionSpy).toBeCalled();
+      expect(smsRegisterActionSpy).toBeCalled();
     });
 
     it('should call interactionResult (with flow `forgot-password`)', async () => {
@@ -385,8 +277,8 @@
       jest.useFakeTimers().setSystemTime(fakeTime);
 
       const response = await sessionRequest
-        .post('/session/passwordless/email/verify')
-        .send({ email: 'a@a.com', code: '1234', flow: PasscodeType.ForgotPassword });
+        .post('/session/passwordless/sms/verify')
+        .send({ phone: '13000000000', code: '1234', flow: PasscodeType.ForgotPassword });
 
       expect(response.statusCode).toEqual(204);
 
@@ -404,263 +296,18 @@
     });
 
     it('throw 404 (with flow `forgot-password`)', async () => {
-      const fakeTime = new Date();
-      jest.useFakeTimers().setSystemTime(fakeTime);
-      const response = await sessionRequest
-        .post('/session/passwordless/email/verify')
-        .send({ email: 'b@a.com', code: '1234', flow: PasscodeType.ForgotPassword });
+      const response = await sessionRequest
+        .post('/session/passwordless/sms/verify')
+        .send({ phone: '13000000001', code: '1234', flow: PasscodeType.ForgotPassword });
       expect(response.statusCode).toEqual(404);
       expect(interactionResult).toHaveBeenCalledTimes(0);
     });
 
     it('throw when code is wrong', async () => {
       const response = await sessionRequest
-        .post('/session/passwordless/email/verify')
-        .send({ email: 'a@a.com', code: '1231', flow: PasscodeType.SignIn });
+        .post('/session/passwordless/sms/verify')
+        .send({ phone: '13000000000', code: '1231', flow: PasscodeType.SignIn });
       expect(response.statusCode).toEqual(400);
-    });
-  });
-
-  describe('POST /session/sign-in/passwordless/sms', () => {
-    beforeEach(() => {
-      jest.resetAllMocks();
-    });
-
-    it('should call interactionResult (with flow `sign-in`)', async () => {
-      interactionDetails.mockResolvedValueOnce({
-        result: {
-          verification: {
-            phone: '13000000000',
-            flow: PasscodeType.SignIn,
-            expiresAt: dayjs().add(1, 'day').toISOString(),
-          },
-        },
-      });
-      const response = await sessionRequest.post(`${signInRoute}/sms`);
-
-      expect(response.statusCode).toEqual(200);
-
-      expect(interactionResult).toHaveBeenCalledWith(
-        expect.anything(),
-        expect.anything(),
-        expect.objectContaining({
-          login: { accountId: 'id' },
-        }),
-        expect.anything()
-      );
-    });
-
-    it('should call interactionResult (with flow `register`)', async () => {
-      interactionDetails.mockResolvedValueOnce({
-        result: {
-          verification: {
-            phone: '13000000000',
-            flow: PasscodeType.Register,
-            expiresAt: dayjs().add(1, 'day').toISOString(),
-          },
-        },
-      });
-      const response = await sessionRequest.post(`${signInRoute}/sms`);
-      expect(response.statusCode).toEqual(200);
-      expect(interactionResult).toHaveBeenCalledWith(
-        expect.anything(),
-        expect.anything(),
-        expect.objectContaining({
-          login: { accountId: 'id' },
-        }),
-        expect.anything()
-      );
-    });
-
-    it('throw when verification session invalid', async () => {
-      interactionDetails.mockResolvedValueOnce({
-        result: {
-          verification: {
-            phone: '13000000000',
-            expiresAt: dayjs().add(1, 'day').toISOString(),
-          },
-        },
-      });
-      const response = await sessionRequest.post(`${signInRoute}/sms`);
-      expect(response.statusCode).toEqual(404);
-    });
-
-    it('throw when flow is not `sign-in` and `register`', async () => {
-      interactionDetails.mockResolvedValueOnce({
-        result: {
-          verification: {
-            phone: '13000000000',
-            flow: PasscodeType.ForgotPassword,
-            expiresAt: dayjs().add(1, 'day').toISOString(),
-          },
-        },
-      });
-      const response = await sessionRequest.post(`${signInRoute}/sms`);
-      expect(response.statusCode).toEqual(404);
-    });
-
-    it('throw when expiresAt is not valid ISO date string', async () => {
-      interactionDetails.mockResolvedValueOnce({
-        result: {
-          verification: {
-            phone: '13000000000',
-            flow: PasscodeType.SignIn,
-            expiresAt: 'invalid date string',
-          },
-        },
-      });
-      const response = await sessionRequest.post(`${signInRoute}/sms`);
-      expect(response.statusCode).toEqual(401);
-    });
-
-    it('throw when validation expired', async () => {
-      interactionDetails.mockResolvedValueOnce({
-        result: {
-          verification: {
-            phone: '13000000000',
-            flow: PasscodeType.SignIn,
-            expiresAt: dayjs().subtract(1, 'day').toISOString(),
-          },
-        },
-      });
-      const response = await sessionRequest.post(`${signInRoute}/sms`);
-      expect(response.statusCode).toEqual(401);
-    });
-
-    it('throw when phone not exist', async () => {
-      interactionDetails.mockResolvedValueOnce({
-        result: {
-          verification: {
-            email: 'XX@foo',
-            flow: PasscodeType.SignIn,
-            expiresAt: dayjs().add(1, 'day').toISOString(),
-          },
-        },
-      });
-      const response = await sessionRequest.post(`${signInRoute}/sms`);
-      expect(response.statusCode).toEqual(404);
-    });
-
-    it("throw when phone not exist as user's primaryPhone", async () => {
-      interactionDetails.mockResolvedValueOnce({
-        result: {
-          verification: {
-            phone: '13000000001',
-            flow: PasscodeType.SignIn,
-            expiresAt: dayjs().add(1, 'day').toISOString(),
-          },
-        },
-      });
-      const response = await sessionRequest.post(`${signInRoute}/sms`);
-      expect(response.statusCode).toEqual(404);
-    });
-  });
-
-  describe('POST /session/sign-in/passwordless/email', () => {
-    beforeEach(() => {
-      jest.resetAllMocks();
-    });
-
-    it('should call interactionResult (with flow `sign-in`)', async () => {
-      interactionDetails.mockResolvedValueOnce({
-        result: {
-          verification: {
-            email: 'a@a.com',
-            flow: PasscodeType.SignIn,
-            expiresAt: dayjs().add(1, 'day').toISOString(),
-          },
-        },
-      });
-
-      const response = await sessionRequest.post(`${signInRoute}/email`);
-
-      expect(response.statusCode).toEqual(200);
-      expect(interactionResult).toHaveBeenCalledWith(
-        expect.anything(),
-        expect.anything(),
-        expect.objectContaining({
-          login: { accountId: 'id' },
-        }),
-        expect.anything()
-      );
-    });
-
-    it('should call interactionResult (with flow `register`)', async () => {
-      interactionDetails.mockResolvedValueOnce({
-        result: {
-          verification: {
-            email: 'a@a.com',
-            flow: PasscodeType.Register,
-            expiresAt: dayjs().add(1, 'day').toISOString(),
-          },
-        },
-      });
-
-      const response = await sessionRequest.post(`${signInRoute}/email`);
-
-      expect(response.statusCode).toEqual(200);
-      expect(interactionResult).toHaveBeenCalledWith(
-        expect.anything(),
-        expect.anything(),
-        expect.objectContaining({
-          login: { accountId: 'id' },
-        }),
-        expect.anything()
-      );
-    });
-
-    it('throw when verification session invalid', async () => {
-      interactionDetails.mockResolvedValueOnce({
-        result: {
-          verification: {
-            email: 'a@a.com',
-            expiresAt: dayjs().add(1, 'day').toISOString(),
-          },
-        },
-      });
-      const response = await sessionRequest.post(`${signInRoute}/email`);
-      expect(response.statusCode).toEqual(404);
-    });
-
-    it('throw when flow is not `sign-in` and `register`', async () => {
-      interactionDetails.mockResolvedValueOnce({
-        result: {
-          verification: {
-            email: 'a@a.com',
-            flow: PasscodeType.ForgotPassword,
-            expiresAt: dayjs().add(1, 'day').toISOString(),
-          },
-        },
-      });
-      const response = await sessionRequest.post(`${signInRoute}/email`);
-      expect(response.statusCode).toEqual(404);
-    });
-
-    it('throw when email not exist', async () => {
-      interactionDetails.mockResolvedValueOnce({
-        result: {
-          verification: {
-            flow: PasscodeType.SignIn,
-            expiresAt: dayjs().add(1, 'day').toISOString(),
-          },
-        },
-      });
-      const response = await sessionRequest.post(`${signInRoute}/email`);
-      expect(response.statusCode).toEqual(404);
-    });
-
-    it("throw when email not exist as user's primaryEmail", async () => {
-      interactionDetails.mockResolvedValueOnce({
-        result: {
-          verification: {
-            email: 'b@a.com',
-            flow: PasscodeType.SignIn,
-            expiresAt: dayjs().add(1, 'day').toISOString(),
-          },
-        },
-      });
-      const response = await sessionRequest.post(`${signInRoute}/email`);
-      expect(response.statusCode).toEqual(404);
     });
 
     it('throws if sign up identifier does not contain phone', async () => {
@@ -679,6 +326,349 @@
     });
   });
 
+  describe('POST /session/passwordless/email/verify', () => {
+    beforeEach(() => {
+      interactionDetails.mockResolvedValueOnce({
+        jti: 'jti',
+      });
+    });
+
+    afterEach(() => {
+      jest.useRealTimers();
+      jest.clearAllMocks();
+      jest.resetModules();
+    });
+
+    it('should call interactionResult (with flow `sign-in`)', async () => {
+      const fakeTime = new Date();
+      jest.useFakeTimers().setSystemTime(fakeTime);
+
+      await sessionRequest
+        .post('/session/passwordless/email/verify')
+        .send({ email: 'a@a.com', code: '1234', flow: PasscodeType.SignIn });
+
+      expect(interactionResult).toHaveBeenCalledWith(
+        expect.anything(),
+        expect.anything(),
+        expect.objectContaining({
+          verification: {
+            flow: PasscodeType.SignIn,
+            email: 'a@a.com',
+            expiresAt: dayjs(fakeTime).add(verificationTimeout, 'second').toISOString(),
+          },
+        })
+      );
+
+      expect(emailSignInActionSpy).toBeCalled();
+    });
+
+    it('should call interactionResult (with flow `register`)', async () => {
+      const fakeTime = new Date();
+      jest.useFakeTimers().setSystemTime(fakeTime);
+
+      await sessionRequest
+        .post('/session/passwordless/email/verify')
+        .send({ email: 'a@a.com', code: '1234', flow: PasscodeType.Register });
+
+      expect(interactionResult).toHaveBeenCalledWith(
+        expect.anything(),
+        expect.anything(),
+        expect.objectContaining({
+          verification: {
+            flow: PasscodeType.Register,
+            email: 'a@a.com',
+            expiresAt: dayjs(fakeTime).add(verificationTimeout, 'second').toISOString(),
+          },
+        })
+      );
+
+      expect(emailRegisterActionSpy).toBeCalled();
+    });
+
+    it('should call interactionResult (with flow `forgot-password`)', async () => {
+      const fakeTime = new Date();
+      jest.useFakeTimers().setSystemTime(fakeTime);
+
+      const response = await sessionRequest
+        .post('/session/passwordless/email/verify')
+        .send({ email: 'a@a.com', code: '1234', flow: PasscodeType.ForgotPassword });
+
+      expect(response.statusCode).toEqual(204);
+
+      expect(interactionResult).toHaveBeenCalledWith(
+        expect.anything(),
+        expect.anything(),
+        expect.objectContaining({
+          verification: {
+            userId: 'id',
+            expiresAt: dayjs(fakeTime).add(verificationTimeout, 'second').toISOString(),
+            flow: PasscodeType.ForgotPassword,
+          },
+        })
+      );
+    });
+
+    it('throw 404 (with flow `forgot-password`)', async () => {
+      const fakeTime = new Date();
+      jest.useFakeTimers().setSystemTime(fakeTime);
+      const response = await sessionRequest
+        .post('/session/passwordless/email/verify')
+        .send({ email: 'b@a.com', code: '1234', flow: PasscodeType.ForgotPassword });
+      expect(response.statusCode).toEqual(404);
+      expect(interactionResult).toHaveBeenCalledTimes(0);
+    });
+
+    it('throw when code is wrong', async () => {
+      const response = await sessionRequest
+        .post('/session/passwordless/email/verify')
+        .send({ email: 'a@a.com', code: '1231', flow: PasscodeType.SignIn });
+      expect(response.statusCode).toEqual(400);
+    });
+  });
+
+  describe('POST /session/sign-in/passwordless/sms', () => {
+    beforeEach(() => {
+      jest.resetAllMocks();
+    });
+
+    it('should call interactionResult (with flow `sign-in`)', async () => {
+      interactionDetails.mockResolvedValueOnce({
+        result: {
+          verification: {
+            phone: '13000000000',
+            flow: PasscodeType.SignIn,
+            expiresAt: dayjs().add(1, 'day').toISOString(),
+          },
+        },
+      });
+      const response = await sessionRequest.post(`${signInRoute}/sms`);
+
+      expect(response.statusCode).toEqual(200);
+
+      expect(interactionResult).toHaveBeenCalledWith(
+        expect.anything(),
+        expect.anything(),
+        expect.objectContaining({
+          login: { accountId: 'id' },
+        }),
+        expect.anything()
+      );
+    });
+
+    it('should call interactionResult (with flow `register`)', async () => {
+      interactionDetails.mockResolvedValueOnce({
+        result: {
+          verification: {
+            phone: '13000000000',
+            flow: PasscodeType.Register,
+            expiresAt: dayjs().add(1, 'day').toISOString(),
+          },
+        },
+      });
+      const response = await sessionRequest.post(`${signInRoute}/sms`);
+      expect(response.statusCode).toEqual(200);
+      expect(interactionResult).toHaveBeenCalledWith(
+        expect.anything(),
+        expect.anything(),
+        expect.objectContaining({
+          login: { accountId: 'id' },
+        }),
+        expect.anything()
+      );
+    });
+
+    it('throw when verification session invalid', async () => {
+      interactionDetails.mockResolvedValueOnce({
+        result: {
+          verification: {
+            phone: '13000000000',
+            expiresAt: dayjs().add(1, 'day').toISOString(),
+          },
+        },
+      });
+      const response = await sessionRequest.post(`${signInRoute}/sms`);
+      expect(response.statusCode).toEqual(404);
+    });
+
+    it('throw when flow is not `sign-in` and `register`', async () => {
+      interactionDetails.mockResolvedValueOnce({
+        result: {
+          verification: {
+            phone: '13000000000',
+            flow: PasscodeType.ForgotPassword,
+            expiresAt: dayjs().add(1, 'day').toISOString(),
+          },
+        },
+      });
+      const response = await sessionRequest.post(`${signInRoute}/sms`);
+      expect(response.statusCode).toEqual(404);
+    });
+
+    it('throw when expiresAt is not valid ISO date string', async () => {
+      interactionDetails.mockResolvedValueOnce({
+        result: {
+          verification: {
+            phone: '13000000000',
+            flow: PasscodeType.SignIn,
+            expiresAt: 'invalid date string',
+          },
+        },
+      });
+      const response = await sessionRequest.post(`${signInRoute}/sms`);
+      expect(response.statusCode).toEqual(401);
+    });
+
+    it('throw when validation expired', async () => {
+      interactionDetails.mockResolvedValueOnce({
+        result: {
+          verification: {
+            phone: '13000000000',
+            flow: PasscodeType.SignIn,
+            expiresAt: dayjs().subtract(1, 'day').toISOString(),
+          },
+        },
+      });
+      const response = await sessionRequest.post(`${signInRoute}/sms`);
+      expect(response.statusCode).toEqual(401);
+    });
+
+    it('throw when phone not exist', async () => {
+      interactionDetails.mockResolvedValueOnce({
+        result: {
+          verification: {
+            email: 'XX@foo',
+            flow: PasscodeType.SignIn,
+            expiresAt: dayjs().add(1, 'day').toISOString(),
+          },
+        },
+      });
+      const response = await sessionRequest.post(`${signInRoute}/sms`);
+      expect(response.statusCode).toEqual(404);
+    });
+
+    it("throw when phone not exist as user's primaryPhone", async () => {
+      interactionDetails.mockResolvedValueOnce({
+        result: {
+          verification: {
+            phone: '13000000001',
+            flow: PasscodeType.SignIn,
+            expiresAt: dayjs().add(1, 'day').toISOString(),
+          },
+        },
+      });
+      const response = await sessionRequest.post(`${signInRoute}/sms`);
+      expect(response.statusCode).toEqual(404);
+    });
+  });
+
+  describe('POST /session/sign-in/passwordless/email', () => {
+    beforeEach(() => {
+      jest.resetAllMocks();
+    });
+
+    it('should call interactionResult (with flow `sign-in`)', async () => {
+      interactionDetails.mockResolvedValueOnce({
+        result: {
+          verification: {
+            email: 'a@a.com',
+            flow: PasscodeType.SignIn,
+            expiresAt: dayjs().add(1, 'day').toISOString(),
+          },
+        },
+      });
+
+      const response = await sessionRequest.post(`${signInRoute}/email`);
+
+      expect(response.statusCode).toEqual(200);
+      expect(interactionResult).toHaveBeenCalledWith(
+        expect.anything(),
+        expect.anything(),
+        expect.objectContaining({
+          login: { accountId: 'id' },
+        }),
+        expect.anything()
+      );
+    });
+
+    it('should call interactionResult (with flow `register`)', async () => {
+      interactionDetails.mockResolvedValueOnce({
+        result: {
+          verification: {
+            email: 'a@a.com',
+            flow: PasscodeType.Register,
+            expiresAt: dayjs().add(1, 'day').toISOString(),
+          },
+        },
+      });
+
+      const response = await sessionRequest.post(`${signInRoute}/email`);
+
+      expect(response.statusCode).toEqual(200);
+      expect(interactionResult).toHaveBeenCalledWith(
+        expect.anything(),
+        expect.anything(),
+        expect.objectContaining({
+          login: { accountId: 'id' },
+        }),
+        expect.anything()
+      );
+    });
+
+    it('throw when verification session invalid', async () => {
+      interactionDetails.mockResolvedValueOnce({
+        result: {
+          verification: {
+            email: 'a@a.com',
+            expiresAt: dayjs().add(1, 'day').toISOString(),
+          },
+        },
+      });
+      const response = await sessionRequest.post(`${signInRoute}/email`);
+      expect(response.statusCode).toEqual(404);
+    });
+
+    it('throw when flow is not `sign-in` and `register`', async () => {
+      interactionDetails.mockResolvedValueOnce({
+        result: {
+          verification: {
+            email: 'a@a.com',
+            flow: PasscodeType.ForgotPassword,
+            expiresAt: dayjs().add(1, 'day').toISOString(),
+          },
+        },
+      });
+      const response = await sessionRequest.post(`${signInRoute}/email`);
+      expect(response.statusCode).toEqual(404);
+    });
+
+    it('throw when email not exist', async () => {
+      interactionDetails.mockResolvedValueOnce({
+        result: {
+          verification: {
+            flow: PasscodeType.SignIn,
+            expiresAt: dayjs().add(1, 'day').toISOString(),
+          },
+        },
+      });
+      const response = await sessionRequest.post(`${signInRoute}/email`);
+      expect(response.statusCode).toEqual(404);
+    });
+
+    it("throw when email not exist as user's primaryEmail", async () => {
+      interactionDetails.mockResolvedValueOnce({
+        result: {
+          verification: {
+            email: 'b@a.com',
+            flow: PasscodeType.SignIn,
+            expiresAt: dayjs().add(1, 'day').toISOString(),
+          },
+        },
+      });
+      const response = await sessionRequest.post(`${signInRoute}/email`);
+      expect(response.statusCode).toEqual(404);
+    });
+  });
+
   describe('POST /session/register/passwordless/sms', () => {
     beforeEach(() => {
       jest.resetAllMocks();
