/* eslint-disable max-lines */
import type { User } from '@logto/schemas';
import { PasscodeType, SignInIdentifier, SignUpIdentifier } from '@logto/schemas';
import type { Nullable } from '@silverhand/essentials';
import { addDays, addSeconds, subDays } from 'date-fns';
import { Provider } from 'oidc-provider';

import { mockSignInExperience, mockSignInMethod, mockUser } from '@/__mocks__';
import RequestError from '@/errors/RequestError';
import { createRequester } from '@/utils/test-utils';

import { verificationTimeout } from './consts';
import * as passwordlessActions from './middleware/passwordless-action';
import passwordlessRoutes, { registerRoute, signInRoute } from './passwordless';

const insertUser = jest.fn(async (..._args: unknown[]) => mockUser);
const findUserById = jest.fn(async (): Promise<User> => mockUser);
<<<<<<< HEAD
const findUserByEmail = jest.fn(async (): Promise<User> => mockUser);
const findUserByPhone = jest.fn(async (): Promise<User> => mockUser);
=======
const findUserByEmail = jest.fn(async (): Promise<Nullable<User>> => mockUser);
const findUserByPhone = jest.fn(async (): Promise<Nullable<User>> => mockUser);
>>>>>>> 27ce104e
const updateUserById = jest.fn(async (..._args: unknown[]) => mockUser);
const findDefaultSignInExperience = jest.fn(async () => ({
  ...mockSignInExperience,
  signUp: {
    ...mockSignInExperience.signUp,
    identifier: SignUpIdentifier.Username,
    password: false,
    verify: true,
  },
}));
const getTomorrowIsoString = () => addDays(Date.now(), 1).toISOString();

jest.mock('@/lib/user', () => ({
  generateUserId: () => 'user1',
  insertUser: async (...args: unknown[]) => insertUser(...args),
}));

jest.mock('@/queries/user', () => ({
  findUserById: async () => findUserById(),
  findUserByPhone: async () => findUserByPhone(),
  findUserByEmail: async () => findUserByEmail(),
  updateUserById: async (...args: unknown[]) => updateUserById(...args),
  hasUser: async (username: string) => username === 'username1',
  hasUserWithPhone: async (phone: string) => phone === '13000000000',
  hasUserWithEmail: async (email: string) => email === 'a@a.com',
}));

jest.mock('@/queries/sign-in-experience', () => ({
  findDefaultSignInExperience: async () => findDefaultSignInExperience(),
}));
const smsSignInActionSpy = jest.spyOn(passwordlessActions, 'smsSignInAction');
const emailSignInActionSpy = jest.spyOn(passwordlessActions, 'emailSignInAction');
const smsRegisterActionSpy = jest.spyOn(passwordlessActions, 'smsRegisterAction');
const emailRegisterActionSpy = jest.spyOn(passwordlessActions, 'emailRegisterAction');

const sendPasscode = jest.fn(async () => ({ dbEntry: { id: 'connectorIdValue' } }));
const createPasscode = jest.fn(async (..._args: unknown[]) => ({ id: 'id' }));
jest.mock('@/lib/passcode', () => ({
  createPasscode: async (..._args: unknown[]) => createPasscode(..._args),
  sendPasscode: async () => sendPasscode(),
  verifyPasscode: async (_a: unknown, _b: unknown, code: string) => {
    if (code !== '1234') {
      throw new RequestError('passcode.code_mismatch');
    }
  },
}));

const interactionResult = jest.fn(async () => 'redirectTo');
const interactionDetails: jest.MockedFunction<() => Promise<unknown>> = jest.fn(async () => ({}));

jest.mock('oidc-provider', () => ({
  Provider: jest.fn(() => ({
    interactionDetails,
    interactionResult,
  })),
}));

afterEach(() => {
  interactionResult.mockClear();
});

describe('session -> passwordlessRoutes', () => {
  const sessionRequest = createRequester({
    anonymousRoutes: passwordlessRoutes,
    provider: new Provider(''),
    middlewares: [
      async (ctx, next) => {
        ctx.addLogContext = jest.fn();
        ctx.log = jest.fn();

        return next();
      },
    ],
  });

  describe('POST /session/passwordless/sms/send', () => {
    beforeEach(() => {
      interactionDetails.mockResolvedValueOnce({
        jti: 'jti',
      });
    });
    it('should call sendPasscode (with flow `sign-in`)', async () => {
      const response = await sessionRequest
        .post('/session/passwordless/sms/send')
        .send({ phone: '13000000000', flow: PasscodeType.SignIn });
      expect(response.statusCode).toEqual(204);
      expect(createPasscode).toHaveBeenCalledWith('jti', PasscodeType.SignIn, {
        phone: '13000000000',
      });
      expect(sendPasscode).toHaveBeenCalled();
    });
    it('should call sendPasscode (with flow `register`)', async () => {
      const response = await sessionRequest
        .post('/session/passwordless/sms/send')
        .send({ phone: '13000000000', flow: PasscodeType.Register });
      expect(response.statusCode).toEqual(204);
      expect(createPasscode).toHaveBeenCalledWith('jti', PasscodeType.Register, {
        phone: '13000000000',
      });
      expect(sendPasscode).toHaveBeenCalled();
    });
    it('should call sendPasscode (with flow `forgot-password`)', async () => {
      const response = await sessionRequest
        .post('/session/passwordless/sms/send')
        .send({ phone: '13000000000', flow: PasscodeType.ForgotPassword });
      expect(response.statusCode).toEqual(204);
      expect(createPasscode).toHaveBeenCalledWith('jti', PasscodeType.ForgotPassword, {
        phone: '13000000000',
      });
      expect(sendPasscode).toHaveBeenCalled();
    });
    it('throw when phone not given in input params', async () => {
      const response = await sessionRequest
        .post('/session/passwordless/sms/send')
        .send({ flow: PasscodeType.Register });
      expect(response.statusCode).toEqual(400);
    });
  });

  describe('POST /session/passwordless/email/send', () => {
    beforeEach(() => {
      interactionDetails.mockResolvedValueOnce({
        jti: 'jti',
      });
    });
    it('should call sendPasscode (with flow `sign-in`)', async () => {
      const response = await sessionRequest
        .post('/session/passwordless/email/send')
        .send({ email: 'a@a.com', flow: PasscodeType.SignIn });
      expect(response.statusCode).toEqual(204);
      expect(createPasscode).toHaveBeenCalledWith('jti', PasscodeType.SignIn, {
        email: 'a@a.com',
      });
      expect(sendPasscode).toHaveBeenCalled();
    });
    it('should call sendPasscode (with flow `register`)', async () => {
      const response = await sessionRequest
        .post('/session/passwordless/email/send')
        .send({ email: 'a@a.com', flow: PasscodeType.Register });
      expect(response.statusCode).toEqual(204);
      expect(createPasscode).toHaveBeenCalledWith('jti', PasscodeType.Register, {
        email: 'a@a.com',
      });
      expect(sendPasscode).toHaveBeenCalled();
    });
    it('should call sendPasscode (with flow `forgot-password`)', async () => {
      const response = await sessionRequest
        .post('/session/passwordless/email/send')
        .send({ email: 'a@a.com', flow: PasscodeType.ForgotPassword });
      expect(response.statusCode).toEqual(204);
      expect(createPasscode).toHaveBeenCalledWith('jti', PasscodeType.ForgotPassword, {
        email: 'a@a.com',
      });
      expect(sendPasscode).toHaveBeenCalled();
    });
    it('throw when email not given in input params', async () => {
      const response = await sessionRequest
        .post('/session/passwordless/email/send')
        .send({ flow: PasscodeType.Register });
      expect(response.statusCode).toEqual(400);
    });
  });

  describe('POST /session/passwordless/sms/verify', () => {
    beforeEach(() => {
      interactionDetails.mockResolvedValueOnce({
        jti: 'jti',
      });
    });

    afterEach(() => {
      jest.useRealTimers();
    });

    it('should call interactionResult (with flow `sign-in`)', async () => {
      const fakeTime = new Date();
      jest.useFakeTimers().setSystemTime(fakeTime);

      await sessionRequest
        .post('/session/passwordless/sms/verify')
        .send({ phone: '13000000000', code: '1234', flow: PasscodeType.SignIn });

      expect(interactionResult).toHaveBeenCalledWith(
        expect.anything(),
        expect.anything(),
        expect.objectContaining({
          verification: {
            flow: PasscodeType.SignIn,
            phone: '13000000000',
            expiresAt: addSeconds(fakeTime, verificationTimeout).toISOString(),
          },
        })
      );

      // Should call sign-in with sms properly
      expect(smsSignInActionSpy).toBeCalled();
    });

    it('should call interactionResult (with flow `register`)', async () => {
      const fakeTime = new Date();
      jest.useFakeTimers().setSystemTime(fakeTime);

      await sessionRequest
        .post('/session/passwordless/sms/verify')
        .send({ phone: '13000000000', code: '1234', flow: PasscodeType.Register });

      expect(interactionResult).toHaveBeenCalledWith(
        expect.anything(),
        expect.anything(),
        expect.objectContaining({
          verification: {
            flow: PasscodeType.Register,
            phone: '13000000000',
            expiresAt: addSeconds(fakeTime, verificationTimeout).toISOString(),
          },
        })
      );

      expect(smsRegisterActionSpy).toBeCalled();
    });

    it('should call interactionResult (with flow `forgot-password`)', async () => {
      const fakeTime = new Date();
      jest.useFakeTimers().setSystemTime(fakeTime);

      const response = await sessionRequest
        .post('/session/passwordless/sms/verify')
        .send({ phone: '13000000000', code: '1234', flow: PasscodeType.ForgotPassword });

      expect(response.statusCode).toEqual(204);

      expect(interactionResult).toHaveBeenCalledWith(
        expect.anything(),
        expect.anything(),
        expect.objectContaining({
          verification: {
            userId: mockUser.id,
            expiresAt: addSeconds(fakeTime, verificationTimeout).toISOString(),
            flow: PasscodeType.ForgotPassword,
          },
        })
      );
    });

    it('throw 404 (with flow `forgot-password`)', async () => {
      findUserByPhone.mockResolvedValueOnce(null);
      const response = await sessionRequest
        .post('/session/passwordless/sms/verify')
        .send({ phone: '13000000001', code: '1234', flow: PasscodeType.ForgotPassword });
      expect(response.statusCode).toEqual(404);
      expect(interactionResult).toHaveBeenCalledTimes(0);
    });

    it('throw when code is wrong', async () => {
      const response = await sessionRequest
        .post('/session/passwordless/sms/verify')
        .send({ phone: '13000000000', code: '1231', flow: PasscodeType.SignIn });
      expect(response.statusCode).toEqual(400);
    });
  });

  describe('POST /session/passwordless/email/verify', () => {
    beforeEach(() => {
      interactionDetails.mockResolvedValueOnce({
        jti: 'jti',
      });
    });

    afterEach(() => {
      jest.useRealTimers();
    });

    it('should call interactionResult (with flow `sign-in`)', async () => {
      const fakeTime = new Date();
      jest.useFakeTimers().setSystemTime(fakeTime);

      await sessionRequest
        .post('/session/passwordless/email/verify')
        .send({ email: 'a@a.com', code: '1234', flow: PasscodeType.SignIn });

      expect(interactionResult).toHaveBeenCalledWith(
        expect.anything(),
        expect.anything(),
        expect.objectContaining({
          verification: {
            flow: PasscodeType.SignIn,
            email: 'a@a.com',
            expiresAt: addSeconds(fakeTime, verificationTimeout).toISOString(),
          },
        })
      );

      expect(emailSignInActionSpy).toBeCalled();
    });

    it('should call interactionResult (with flow `register`)', async () => {
      const fakeTime = new Date();
      jest.useFakeTimers().setSystemTime(fakeTime);

      await sessionRequest
        .post('/session/passwordless/email/verify')
        .send({ email: 'a@a.com', code: '1234', flow: PasscodeType.Register });

      expect(interactionResult).toHaveBeenCalledWith(
        expect.anything(),
        expect.anything(),
        expect.objectContaining({
          verification: {
            flow: PasscodeType.Register,
            email: 'a@a.com',
            expiresAt: addSeconds(fakeTime, verificationTimeout).toISOString(),
          },
        })
      );

      expect(emailRegisterActionSpy).toBeCalled();
    });

    it('should call interactionResult (with flow `forgot-password`)', async () => {
      const fakeTime = new Date();
      jest.useFakeTimers().setSystemTime(fakeTime);

      const response = await sessionRequest
        .post('/session/passwordless/email/verify')
        .send({ email: 'a@a.com', code: '1234', flow: PasscodeType.ForgotPassword });

      expect(response.statusCode).toEqual(204);

      expect(interactionResult).toHaveBeenCalledWith(
        expect.anything(),
        expect.anything(),
        expect.objectContaining({
          verification: {
            userId: mockUser.id,
            expiresAt: addSeconds(fakeTime, verificationTimeout).toISOString(),
            flow: PasscodeType.ForgotPassword,
          },
        })
      );
    });

    it('throw 404 (with flow `forgot-password`)', async () => {
      const fakeTime = new Date();
      jest.useFakeTimers().setSystemTime(fakeTime);
      findUserByEmail.mockResolvedValueOnce(null);
      const response = await sessionRequest
        .post('/session/passwordless/email/verify')
        .send({ email: 'b@a.com', code: '1234', flow: PasscodeType.ForgotPassword });
      expect(response.statusCode).toEqual(404);
      expect(interactionResult).toHaveBeenCalledTimes(0);
    });

    it('throw when code is wrong', async () => {
      const response = await sessionRequest
        .post('/session/passwordless/email/verify')
        .send({ email: 'a@a.com', code: '1231', flow: PasscodeType.SignIn });
      expect(response.statusCode).toEqual(400);
    });
  });

  describe('POST /session/sign-in/passwordless/sms', () => {
    it('should call interactionResult (with flow `sign-in`)', async () => {
      interactionDetails.mockResolvedValueOnce({
        result: {
          verification: {
            phone: '13000000000',
            flow: PasscodeType.SignIn,
            expiresAt: getTomorrowIsoString(),
          },
        },
      });
      const response = await sessionRequest.post(`${signInRoute}/sms`);

      expect(response.statusCode).toEqual(200);

      expect(interactionResult).toHaveBeenCalledWith(
        expect.anything(),
        expect.anything(),
        expect.objectContaining({
          // eslint-disable-next-line @typescript-eslint/no-unsafe-assignment
          login: { accountId: mockUser.id, ts: expect.any(Number) },
        }),
        expect.anything()
      );
    });

    it('should call interactionResult (with flow `register`)', async () => {
      interactionDetails.mockResolvedValueOnce({
        result: {
          verification: {
            phone: '13000000000',
            flow: PasscodeType.Register,
            expiresAt: getTomorrowIsoString(),
          },
        },
      });
      const response = await sessionRequest.post(`${signInRoute}/sms`);
      expect(response.statusCode).toEqual(200);
      expect(interactionResult).toHaveBeenCalledWith(
        expect.anything(),
        expect.anything(),
        expect.objectContaining({
          // eslint-disable-next-line @typescript-eslint/no-unsafe-assignment
          login: { accountId: mockUser.id, ts: expect.any(Number) },
        }),
        expect.anything()
      );
    });

    it('throw when verification session invalid', async () => {
      interactionDetails.mockResolvedValueOnce({
        result: {
          verification: {
            phone: '13000000000',
            expiresAt: getTomorrowIsoString(),
          },
        },
      });
      const response = await sessionRequest.post(`${signInRoute}/sms`);
      expect(response.statusCode).toEqual(404);
    });

    it('throw when flow is not `sign-in` and `register`', async () => {
      interactionDetails.mockResolvedValueOnce({
        result: {
          verification: {
            phone: '13000000000',
            flow: PasscodeType.ForgotPassword,
            expiresAt: getTomorrowIsoString(),
          },
        },
      });
      const response = await sessionRequest.post(`${signInRoute}/sms`);
      expect(response.statusCode).toEqual(404);
    });

    it('throw when expiresAt is not valid ISO date string', async () => {
      interactionDetails.mockResolvedValueOnce({
        result: {
          verification: {
            phone: '13000000000',
            flow: PasscodeType.SignIn,
            expiresAt: 'invalid date string',
          },
        },
      });
      const response = await sessionRequest.post(`${signInRoute}/sms`);
      expect(response.statusCode).toEqual(401);
    });

    it('throw when validation expired', async () => {
      interactionDetails.mockResolvedValueOnce({
        result: {
          verification: {
            phone: '13000000000',
            flow: PasscodeType.SignIn,
            expiresAt: subDays(Date.now(), 1).toISOString(),
          },
        },
      });
      const response = await sessionRequest.post(`${signInRoute}/sms`);
      expect(response.statusCode).toEqual(401);
    });

    it('throw when phone not exist', async () => {
      interactionDetails.mockResolvedValueOnce({
        result: {
          verification: {
            email: 'XX@foo',
            flow: PasscodeType.SignIn,
            expiresAt: getTomorrowIsoString(),
          },
        },
      });
      const response = await sessionRequest.post(`${signInRoute}/sms`);
      expect(response.statusCode).toEqual(404);
    });

    it("throw when phone not exist as user's primaryPhone", async () => {
      interactionDetails.mockResolvedValueOnce({
        result: {
          verification: {
            phone: '13000000001',
            flow: PasscodeType.SignIn,
            expiresAt: getTomorrowIsoString(),
          },
        },
      });
      findUserByPhone.mockResolvedValueOnce(null);
      const response = await sessionRequest.post(`${signInRoute}/sms`);
      expect(response.statusCode).toEqual(404);
    });

    it('throw when user is suspended', async () => {
      findUserByPhone.mockResolvedValueOnce({
        ...mockUser,
        isSuspended: true,
      });
      interactionDetails.mockResolvedValueOnce({
        result: {
          verification: {
            phone: '13000000000',
            flow: PasscodeType.SignIn,
            expiresAt: getTomorrowIsoString(),
          },
        },
      });
      const response = await sessionRequest.post(`${signInRoute}/sms`);
      expect(response.statusCode).toEqual(401);
    });

    it('throw error if sign in method is not enabled', async () => {
      findDefaultSignInExperience.mockResolvedValueOnce({
        ...mockSignInExperience,
        signIn: {
          methods: [
            {
              ...mockSignInMethod,
              identifier: SignInIdentifier.Username,
            },
          ],
        },
      });
      const response = await sessionRequest.post(`${signInRoute}/sms`);
      expect(response.statusCode).toEqual(422);
    });
  });

  describe('POST /session/sign-in/passwordless/email', () => {
    beforeEach(() => {
      findDefaultSignInExperience.mockResolvedValue({
        ...mockSignInExperience,
        signUp: {
          ...mockSignInExperience.signUp,
          identifier: SignUpIdentifier.Email,
          password: false,
          verify: true,
        },
      });
    });

    afterEach(() => {
      findDefaultSignInExperience.mockClear();
    });

    it('should call interactionResult (with flow `sign-in`)', async () => {
      interactionDetails.mockResolvedValueOnce({
        result: {
          verification: {
            email: 'a@a.com',
            flow: PasscodeType.SignIn,
            expiresAt: getTomorrowIsoString(),
          },
        },
      });

      const response = await sessionRequest.post(`${signInRoute}/email`);

      expect(response.statusCode).toEqual(200);
      expect(interactionResult).toHaveBeenCalledWith(
        expect.anything(),
        expect.anything(),
        expect.objectContaining({
          // eslint-disable-next-line @typescript-eslint/no-unsafe-assignment
          login: { accountId: mockUser.id, ts: expect.any(Number) },
        }),
        expect.anything()
      );
    });

    it('should call interactionResult (with flow `register`)', async () => {
      interactionDetails.mockResolvedValueOnce({
        result: {
          verification: {
            email: 'a@a.com',
            flow: PasscodeType.Register,
            expiresAt: getTomorrowIsoString(),
          },
        },
      });

      const response = await sessionRequest.post(`${signInRoute}/email`);

      expect(response.statusCode).toEqual(200);
      expect(interactionResult).toHaveBeenCalledWith(
        expect.anything(),
        expect.anything(),
        expect.objectContaining({
          // eslint-disable-next-line @typescript-eslint/no-unsafe-assignment
          login: { accountId: mockUser.id, ts: expect.any(Number) },
        }),
        expect.anything()
      );
    });

    it('throw when verification session invalid', async () => {
      interactionDetails.mockResolvedValueOnce({
        result: {
          verification: {
            email: 'a@a.com',
            expiresAt: getTomorrowIsoString(),
          },
        },
      });
      const response = await sessionRequest.post(`${signInRoute}/email`);
      expect(response.statusCode).toEqual(404);
    });

    it('throw when flow is not `sign-in` and `register`', async () => {
      interactionDetails.mockResolvedValueOnce({
        result: {
          verification: {
            email: 'a@a.com',
            flow: PasscodeType.ForgotPassword,
            expiresAt: getTomorrowIsoString(),
          },
        },
      });
      const response = await sessionRequest.post(`${signInRoute}/email`);
      expect(response.statusCode).toEqual(404);
    });

    it('throw when email not exist', async () => {
      interactionDetails.mockResolvedValueOnce({
        result: {
          verification: {
            flow: PasscodeType.SignIn,
            expiresAt: getTomorrowIsoString(),
          },
        },
      });
      const response = await sessionRequest.post(`${signInRoute}/email`);
      expect(response.statusCode).toEqual(404);
    });

    it("throw when email not exist as user's primaryEmail", async () => {
      interactionDetails.mockResolvedValueOnce({
        result: {
          verification: {
            email: 'b@a.com',
            flow: PasscodeType.SignIn,
            expiresAt: getTomorrowIsoString(),
          },
        },
      });
      findUserByEmail.mockResolvedValueOnce(null);
      const response = await sessionRequest.post(`${signInRoute}/email`);
      expect(response.statusCode).toEqual(404);
    });

    it('throw when user is suspended', async () => {
      findUserByEmail.mockResolvedValueOnce({
        ...mockUser,
        isSuspended: true,
      });
      interactionDetails.mockResolvedValueOnce({
        result: {
          verification: {
            email: 'a@a.com',
            flow: PasscodeType.SignIn,
            expiresAt: getTomorrowIsoString(),
          },
        },
      });
      const response = await sessionRequest.post(`${signInRoute}/email`);
      expect(response.statusCode).toEqual(401);
    });

    it('throw error if sign in method is not enabled', async () => {
      findDefaultSignInExperience.mockResolvedValueOnce({
        ...mockSignInExperience,
        signIn: {
          methods: [
            {
              ...mockSignInMethod,
              identifier: SignInIdentifier.Username,
            },
          ],
        },
      });
      const response = await sessionRequest.post(`${signInRoute}/email`);
      expect(response.statusCode).toEqual(422);
    });
  });

  describe('POST /session/register/passwordless/sms', () => {
    beforeAll(() => {
      findDefaultSignInExperience.mockResolvedValue({
        ...mockSignInExperience,
        signUp: {
          ...mockSignInExperience.signUp,
          identifier: SignUpIdentifier.Sms,
          password: false,
        },
      });
    });

    afterAll(() => {
      findDefaultSignInExperience.mockClear();
    });

    it('should call interactionResult (with flow `register`)', async () => {
      interactionDetails.mockResolvedValueOnce({
        result: {
          verification: {
            phone: '13000000001',
            flow: PasscodeType.Register,
            expiresAt: getTomorrowIsoString(),
          },
        },
      });
      const response = await sessionRequest.post(`${registerRoute}/sms`);
      expect(response.statusCode).toEqual(200);
      expect(interactionResult).toHaveBeenCalledWith(
        expect.anything(),
        expect.anything(),
        expect.objectContaining({
          // eslint-disable-next-line @typescript-eslint/no-unsafe-assignment
          login: { accountId: 'user1', ts: expect.any(Number) },
        }),
        expect.anything()
      );
    });

    it('should call interactionResult (with flow `sign-in`)', async () => {
      interactionDetails.mockResolvedValueOnce({
        result: {
          verification: {
            phone: '13000000001',
            flow: PasscodeType.SignIn,
            expiresAt: getTomorrowIsoString(),
          },
        },
      });
      const response = await sessionRequest.post(`${registerRoute}/sms`);
      expect(response.statusCode).toEqual(200);
      expect(interactionResult).toHaveBeenCalledWith(
        expect.anything(),
        expect.anything(),
        expect.objectContaining({
          // eslint-disable-next-line @typescript-eslint/no-unsafe-assignment
          login: { accountId: 'user1', ts: expect.any(Number) },
        }),
        expect.anything()
      );
    });

    it('throw when verification session invalid', async () => {
      interactionDetails.mockResolvedValueOnce({
        result: {
          verification: {
            phone: '13000000001',
            expiresAt: getTomorrowIsoString(),
          },
        },
      });
      const response = await sessionRequest.post(`${registerRoute}/sms`);
      expect(response.statusCode).toEqual(404);
    });

    it('throw when flow is not `register` and `sign-in`', async () => {
      interactionDetails.mockResolvedValueOnce({
        result: {
          verification: {
            phone: '13000000001',
            flow: PasscodeType.ForgotPassword,
            expiresAt: getTomorrowIsoString(),
          },
        },
      });
      const response = await sessionRequest.post(`${registerRoute}/sms`);
      expect(response.statusCode).toEqual(404);
    });

    it('throw when phone not exist', async () => {
      interactionDetails.mockResolvedValueOnce({
        result: {
          verification: {
            flow: PasscodeType.Register,
            expiresAt: getTomorrowIsoString(),
          },
        },
      });
      const response = await sessionRequest.post(`${registerRoute}/sms`);
      expect(response.statusCode).toEqual(404);
    });

    it("throw when phone already exist as user's primaryPhone", async () => {
      interactionDetails.mockResolvedValueOnce({
        result: {
          verification: {
            phone: '13000000000',
            flow: PasscodeType.Register,
            expiresAt: getTomorrowIsoString(),
          },
        },
      });
      const response = await sessionRequest.post(`${registerRoute}/sms`);
      expect(response.statusCode).toEqual(422);
    });

    it('throws if sign up identifier does not contain phone', async () => {
      findDefaultSignInExperience.mockResolvedValueOnce({
        ...mockSignInExperience,
        signUp: {
          ...mockSignInExperience.signUp,
          identifier: SignUpIdentifier.Email,
        },
      });

      const response = await sessionRequest.post(`${registerRoute}/sms`);
      expect(response.statusCode).toEqual(422);
    });
  });

  describe('POST /session/register/passwordless/email', () => {
    beforeAll(() => {
      findDefaultSignInExperience.mockResolvedValue({
        ...mockSignInExperience,
        signUp: {
          ...mockSignInExperience.signUp,
          identifier: SignUpIdentifier.Email,
          password: false,
        },
      });
    });

    afterAll(() => {
      findDefaultSignInExperience.mockClear();
    });

    it('should call interactionResult (with flow `register`)', async () => {
      interactionDetails.mockResolvedValueOnce({
        result: {
          verification: {
            email: 'b@a.com',
            flow: PasscodeType.Register,
            expiresAt: getTomorrowIsoString(),
          },
        },
      });
      const response = await sessionRequest.post(`${registerRoute}/email`);
      expect(response.statusCode).toEqual(200);
      expect(interactionResult).toHaveBeenCalledWith(
        expect.anything(),
        expect.anything(),
        expect.objectContaining({
          // eslint-disable-next-line @typescript-eslint/no-unsafe-assignment
          login: { accountId: 'user1', ts: expect.any(Number) },
        }),
        expect.anything()
      );
    });

    it('should call interactionResult (with flow `sign-in`)', async () => {
      interactionDetails.mockResolvedValueOnce({
        result: {
          verification: {
            email: 'b@a.com',
            flow: PasscodeType.SignIn,
            expiresAt: getTomorrowIsoString(),
          },
        },
      });
      const response = await sessionRequest.post(`${registerRoute}/email`);
      expect(response.statusCode).toEqual(200);
      expect(interactionResult).toHaveBeenCalledWith(
        expect.anything(),
        expect.anything(),
        expect.objectContaining({
          // eslint-disable-next-line @typescript-eslint/no-unsafe-assignment
          login: { accountId: 'user1', ts: expect.any(Number) },
        }),
        expect.anything()
      );
    });

    it('throw when verification session invalid', async () => {
      interactionDetails.mockResolvedValueOnce({
        result: {
          verification: {
            email: 'b@a.com',
            expiresAt: getTomorrowIsoString(),
          },
        },
      });
      const response = await sessionRequest.post(`${registerRoute}/email`);
      expect(response.statusCode).toEqual(404);
    });

    it('throw when flow is not `register` and `sign-in`', async () => {
      interactionDetails.mockResolvedValueOnce({
        result: {
          verification: {
            email: 'b@a.com',
            flow: PasscodeType.ForgotPassword,
            expiresAt: getTomorrowIsoString(),
          },
        },
      });
      const response = await sessionRequest.post(`${registerRoute}/email`);
      expect(response.statusCode).toEqual(404);
    });

    it('throw when email not exist', async () => {
      interactionDetails.mockResolvedValueOnce({
        result: {
          verification: {
            flow: PasscodeType.Register,
            expiresAt: getTomorrowIsoString(),
          },
        },
      });
      const response = await sessionRequest.post(`${registerRoute}/email`);
      expect(response.statusCode).toEqual(404);
    });

    it("throw when email already exist as user's primaryEmail", async () => {
      interactionDetails.mockResolvedValueOnce({
        result: {
          verification: {
            email: 'a@a.com',
            flow: PasscodeType.Register,
            expiresAt: getTomorrowIsoString(),
          },
        },
      });
      const response = await sessionRequest.post(`${registerRoute}/email`);
      expect(response.statusCode).toEqual(422);
    });

    it('throws if sign up identifier does not contain email', async () => {
      findDefaultSignInExperience.mockResolvedValueOnce({
        ...mockSignInExperience,
        signUp: {
          ...mockSignInExperience.signUp,
          identifier: SignUpIdentifier.Sms,
        },
      });

      const response = await sessionRequest.post(`${registerRoute}/email`);
      expect(response.statusCode).toEqual(422);
    });
  });
});
/* eslint-enable max-lines */<|MERGE_RESOLUTION|>--- conflicted
+++ resolved
@@ -15,13 +15,8 @@
 
 const insertUser = jest.fn(async (..._args: unknown[]) => mockUser);
 const findUserById = jest.fn(async (): Promise<User> => mockUser);
-<<<<<<< HEAD
-const findUserByEmail = jest.fn(async (): Promise<User> => mockUser);
-const findUserByPhone = jest.fn(async (): Promise<User> => mockUser);
-=======
 const findUserByEmail = jest.fn(async (): Promise<Nullable<User>> => mockUser);
 const findUserByPhone = jest.fn(async (): Promise<Nullable<User>> => mockUser);
->>>>>>> 27ce104e
 const updateUserById = jest.fn(async (..._args: unknown[]) => mockUser);
 const findDefaultSignInExperience = jest.fn(async () => ({
   ...mockSignInExperience,
