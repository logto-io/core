<<<<<<< HEAD
import { SignInIdentifier, SignUpIdentifier, User } from '@logto/schemas';
=======
/* eslint-disable max-lines */
import { PasscodeType, User } from '@logto/schemas';
import dayjs from 'dayjs';
>>>>>>> 2e03d18c
import { Provider } from 'oidc-provider';

import { mockSignInExperience, mockSignInMethod, mockUser } from '@/__mocks__';
import RequestError from '@/errors/RequestError';
import { createRequester } from '@/utils/test-utils';

import { verificationTimeout } from './consts';
import * as passwordlessActions from './middleware/passwordless-action';
import passwordlessRoutes, { registerRoute, signInRoute } from './passwordless';

const insertUser = jest.fn(async (..._args: unknown[]) => ({ id: 'id' }));
const findUserById = jest.fn(async (): Promise<User> => mockUser);
const updateUserById = jest.fn(async (..._args: unknown[]) => ({ id: 'id' }));
const findDefaultSignInExperience = jest.fn(async () => ({
  ...mockSignInExperience,
  signUp: {
    ...mockSignInExperience.signUp,
    identifier: SignUpIdentifier.EmailOrPhone,
  },
}));

jest.mock('@/lib/user', () => ({
  generateUserId: () => 'user1',
  insertUser: async (...args: unknown[]) => insertUser(...args),
}));

jest.mock('@/queries/user', () => ({
  findUserById: async () => findUserById(),
  findUserByPhone: async () => ({ id: 'id' }),
  findUserByEmail: async () => ({ id: 'id' }),
  updateUserById: async (...args: unknown[]) => updateUserById(...args),
  hasUser: async (username: string) => username === 'username1',
  hasUserWithPhone: async (phone: string) => phone === '13000000000',
  hasUserWithEmail: async (email: string) => email === 'a@a.com',
}));

<<<<<<< HEAD
jest.mock('@/queries/sign-in-experience', () => ({
  findDefaultSignInExperience: async () => findDefaultSignInExperience(),
}));
=======
const smsSignInActionSpy = jest.spyOn(passwordlessActions, 'smsSignInAction');
const emailSignInActionSpy = jest.spyOn(passwordlessActions, 'emailSignInAction');
const smsRegisterActionSpy = jest.spyOn(passwordlessActions, 'smsRegisterAction');
const emailRegisterActionSpy = jest.spyOn(passwordlessActions, 'emailRegisterAction');
>>>>>>> 2e03d18c

const sendPasscode = jest.fn(async () => ({ dbEntry: { id: 'connectorIdValue' } }));
const createPasscode = jest.fn(async (..._args: unknown[]) => ({ id: 'id' }));
jest.mock('@/lib/passcode', () => ({
  createPasscode: async (..._args: unknown[]) => createPasscode(..._args),
  sendPasscode: async () => sendPasscode(),
  verifyPasscode: async (_a: unknown, _b: unknown, code: string) => {
    if (code !== '1234') {
      throw new RequestError('passcode.code_mismatch');
    }
  },
}));

const interactionResult = jest.fn(async () => 'redirectTo');
const interactionDetails: jest.MockedFunction<() => Promise<unknown>> = jest.fn(async () => ({}));

jest.mock('oidc-provider', () => ({
  Provider: jest.fn(() => ({
    interactionDetails,
    interactionResult,
  })),
}));

afterEach(() => {
  interactionResult.mockClear();
});

describe('session -> passwordlessRoutes', () => {
  const sessionRequest = createRequester({
    anonymousRoutes: passwordlessRoutes,
    provider: new Provider(''),
    middlewares: [
      async (ctx, next) => {
        ctx.addLogContext = jest.fn();
        ctx.log = jest.fn();

        return next();
      },
    ],
  });

  describe('POST /session/passwordless/sms/send', () => {
    beforeEach(() => {
      interactionDetails.mockResolvedValueOnce({
        jti: 'jti',
      });
    });
    afterEach(() => {
      jest.clearAllMocks();
      jest.resetModules();
    });
    it('should call sendPasscode (with flow `sign-in`)', async () => {
      const response = await sessionRequest
        .post('/session/passwordless/sms/send')
        .send({ phone: '13000000000', flow: PasscodeType.SignIn });
      expect(response.statusCode).toEqual(204);
      expect(createPasscode).toHaveBeenCalledWith('jti', PasscodeType.SignIn, {
        phone: '13000000000',
      });
      expect(sendPasscode).toHaveBeenCalled();
    });
    it('should call sendPasscode (with flow `register`)', async () => {
      const response = await sessionRequest
        .post('/session/passwordless/sms/send')
        .send({ phone: '13000000000', flow: PasscodeType.Register });
      expect(response.statusCode).toEqual(204);
      expect(createPasscode).toHaveBeenCalledWith('jti', PasscodeType.Register, {
        phone: '13000000000',
      });
      expect(sendPasscode).toHaveBeenCalled();
    });
    it('should call sendPasscode (with flow `forgot-password`)', async () => {
      const response = await sessionRequest
        .post('/session/passwordless/sms/send')
        .send({ phone: '13000000000', flow: PasscodeType.ForgotPassword });
      expect(response.statusCode).toEqual(204);
      expect(createPasscode).toHaveBeenCalledWith('jti', PasscodeType.ForgotPassword, {
        phone: '13000000000',
      });
      expect(sendPasscode).toHaveBeenCalled();
    });
    it('throw when phone not given in input params', async () => {
      const response = await sessionRequest
        .post('/session/passwordless/sms/send')
        .send({ flow: PasscodeType.Register });
      expect(response.statusCode).toEqual(400);
    });
    it('throw error if sign in method is not enabled', async () => {
      findDefaultSignInExperience.mockResolvedValueOnce({
        ...mockSignInExperience,
        signIn: {
          methods: [
            {
              ...mockSignInMethod,
              identifier: SignInIdentifier.Username,
            },
          ],
        },
      });
      const response = await sessionRequest
        .post(`${signInRoute}/sms/verify-passcode`)
        .send({ phone: '13000000000', code: '1234' });
      expect(response.statusCode).toEqual(422);
    });
  });

  describe('POST /session/passwordless/email/send', () => {
    beforeEach(() => {
      interactionDetails.mockResolvedValueOnce({
        jti: 'jti',
      });
    });
    afterEach(() => {
      jest.clearAllMocks();
      jest.resetModules();
    });
    it('should call sendPasscode (with flow `sign-in`)', async () => {
      const response = await sessionRequest
        .post('/session/passwordless/email/send')
        .send({ email: 'a@a.com', flow: PasscodeType.SignIn });
      expect(response.statusCode).toEqual(204);
      expect(createPasscode).toHaveBeenCalledWith('jti', PasscodeType.SignIn, {
        email: 'a@a.com',
      });
      expect(sendPasscode).toHaveBeenCalled();
    });
    it('should call sendPasscode (with flow `register`)', async () => {
      const response = await sessionRequest
        .post('/session/passwordless/email/send')
        .send({ email: 'a@a.com', flow: PasscodeType.Register });
      expect(response.statusCode).toEqual(204);
      expect(createPasscode).toHaveBeenCalledWith('jti', PasscodeType.Register, {
        email: 'a@a.com',
      });
      expect(sendPasscode).toHaveBeenCalled();
    });
    it('should call sendPasscode (with flow `forgot-password`)', async () => {
      const response = await sessionRequest
        .post('/session/passwordless/email/send')
        .send({ email: 'a@a.com', flow: PasscodeType.ForgotPassword });
      expect(response.statusCode).toEqual(204);
      expect(createPasscode).toHaveBeenCalledWith('jti', PasscodeType.ForgotPassword, {
        email: 'a@a.com',
      });
      expect(sendPasscode).toHaveBeenCalled();
    });
    it('throw when email not given in input params', async () => {
      const response = await sessionRequest
        .post('/session/passwordless/email/send')
        .send({ flow: PasscodeType.Register });
      expect(response.statusCode).toEqual(400);
    });
  });

  describe('POST /session/passwordless/sms/verify', () => {
    beforeEach(() => {
      interactionDetails.mockResolvedValueOnce({
        jti: 'jti',
      });
    });

    afterEach(() => {
      jest.useRealTimers();
      jest.clearAllMocks();
      jest.resetModules();
    });

    it('should call interactionResult (with flow `sign-in`)', async () => {
      const fakeTime = new Date();
      jest.useFakeTimers().setSystemTime(fakeTime);

      await sessionRequest
        .post('/session/passwordless/sms/verify')
        .send({ phone: '13000000000', code: '1234', flow: PasscodeType.SignIn });

      expect(interactionResult).toHaveBeenCalledWith(
        expect.anything(),
        expect.anything(),
        expect.objectContaining({
          verification: {
            flow: PasscodeType.SignIn,
            phone: '13000000000',
            expiresAt: dayjs(fakeTime).add(verificationTimeout, 'second').toISOString(),
          },
        })
      );

      // Should call sign-in with sms properly
      expect(smsSignInActionSpy).toBeCalled();
    });

    it('should call interactionResult (with flow `register`)', async () => {
      const fakeTime = new Date();
      jest.useFakeTimers().setSystemTime(fakeTime);

      await sessionRequest
        .post('/session/passwordless/sms/verify')
        .send({ phone: '13000000000', code: '1234', flow: PasscodeType.Register });

      expect(interactionResult).toHaveBeenCalledWith(
        expect.anything(),
        expect.anything(),
        expect.objectContaining({
          verification: {
            flow: PasscodeType.Register,
            phone: '13000000000',
            expiresAt: dayjs(fakeTime).add(verificationTimeout, 'second').toISOString(),
          },
        })
      );

      expect(smsRegisterActionSpy).toBeCalled();
    });

    it('should call interactionResult (with flow `forgot-password`)', async () => {
      const fakeTime = new Date();
      jest.useFakeTimers().setSystemTime(fakeTime);

      const response = await sessionRequest
        .post('/session/passwordless/sms/verify')
        .send({ phone: '13000000000', code: '1234', flow: PasscodeType.ForgotPassword });

      expect(response.statusCode).toEqual(204);

      expect(interactionResult).toHaveBeenCalledWith(
        expect.anything(),
        expect.anything(),
        expect.objectContaining({
          verification: {
            userId: 'id',
            expiresAt: dayjs(fakeTime).add(verificationTimeout, 'second').toISOString(),
            flow: PasscodeType.ForgotPassword,
          },
        })
      );
    });

    it('throw 404 (with flow `forgot-password`)', async () => {
      const response = await sessionRequest
        .post('/session/passwordless/sms/verify')
        .send({ phone: '13000000001', code: '1234', flow: PasscodeType.ForgotPassword });
      expect(response.statusCode).toEqual(404);
      expect(interactionResult).toHaveBeenCalledTimes(0);
    });

    it('throw when code is wrong', async () => {
      const response = await sessionRequest
        .post('/session/passwordless/sms/verify')
        .send({ phone: '13000000000', code: '1231', flow: PasscodeType.SignIn });
      expect(response.statusCode).toEqual(400);
    });
    it('throw error if sign in method is not enabled', async () => {
      findDefaultSignInExperience.mockResolvedValueOnce({
        ...mockSignInExperience,
        signIn: {
          methods: [
            {
              ...mockSignInMethod,
              identifier: SignInIdentifier.Username,
            },
          ],
        },
      });
      const response = await sessionRequest
        .post(`${signInRoute}/email/verify-passcode`)
        .send({ email: 'a@a.com', code: '1234' });
      expect(response.statusCode).toEqual(422);
    });
  });

  describe('POST /session/passwordless/email/verify', () => {
    beforeEach(() => {
      interactionDetails.mockResolvedValueOnce({
        jti: 'jti',
      });
    });

    afterEach(() => {
      jest.useRealTimers();
      jest.clearAllMocks();
      jest.resetModules();
    });

    it('should call interactionResult (with flow `sign-in`)', async () => {
      const fakeTime = new Date();
      jest.useFakeTimers().setSystemTime(fakeTime);

      await sessionRequest
        .post('/session/passwordless/email/verify')
        .send({ email: 'a@a.com', code: '1234', flow: PasscodeType.SignIn });

      expect(interactionResult).toHaveBeenCalledWith(
        expect.anything(),
        expect.anything(),
        expect.objectContaining({
          verification: {
            flow: PasscodeType.SignIn,
            email: 'a@a.com',
            expiresAt: dayjs(fakeTime).add(verificationTimeout, 'second').toISOString(),
          },
        })
      );

      expect(emailSignInActionSpy).toBeCalled();
    });

    it('should call interactionResult (with flow `register`)', async () => {
      const fakeTime = new Date();
      jest.useFakeTimers().setSystemTime(fakeTime);

      await sessionRequest
        .post('/session/passwordless/email/verify')
        .send({ email: 'a@a.com', code: '1234', flow: PasscodeType.Register });

      expect(interactionResult).toHaveBeenCalledWith(
        expect.anything(),
        expect.anything(),
        expect.objectContaining({
          verification: {
            flow: PasscodeType.Register,
            email: 'a@a.com',
            expiresAt: dayjs(fakeTime).add(verificationTimeout, 'second').toISOString(),
          },
        })
      );

      expect(emailRegisterActionSpy).toBeCalled();
    });

    it('should call interactionResult (with flow `forgot-password`)', async () => {
      const fakeTime = new Date();
      jest.useFakeTimers().setSystemTime(fakeTime);

      const response = await sessionRequest
        .post('/session/passwordless/email/verify')
        .send({ email: 'a@a.com', code: '1234', flow: PasscodeType.ForgotPassword });

      expect(response.statusCode).toEqual(204);

      expect(interactionResult).toHaveBeenCalledWith(
        expect.anything(),
        expect.anything(),
        expect.objectContaining({
          verification: {
            userId: 'id',
            expiresAt: dayjs(fakeTime).add(verificationTimeout, 'second').toISOString(),
            flow: PasscodeType.ForgotPassword,
          },
        })
      );
    });

    it('throw 404 (with flow `forgot-password`)', async () => {
      const fakeTime = new Date();
      jest.useFakeTimers().setSystemTime(fakeTime);
      const response = await sessionRequest
        .post('/session/passwordless/email/verify')
        .send({ email: 'b@a.com', code: '1234', flow: PasscodeType.ForgotPassword });
      expect(response.statusCode).toEqual(404);
      expect(interactionResult).toHaveBeenCalledTimes(0);
    });

    it('throw when code is wrong', async () => {
      const response = await sessionRequest
        .post('/session/passwordless/email/verify')
        .send({ email: 'a@a.com', code: '1231', flow: PasscodeType.SignIn });
      expect(response.statusCode).toEqual(400);
    });
  });

  describe('POST /session/sign-in/passwordless/sms', () => {
    beforeEach(() => {
      jest.resetAllMocks();
    });

    it('should call interactionResult (with flow `sign-in`)', async () => {
      interactionDetails.mockResolvedValueOnce({
        result: {
          verification: {
            phone: '13000000000',
            flow: PasscodeType.SignIn,
            expiresAt: dayjs().add(1, 'day').toISOString(),
          },
        },
      });
      const response = await sessionRequest.post(`${signInRoute}/sms`);

      expect(response.statusCode).toEqual(200);

      expect(interactionResult).toHaveBeenCalledWith(
        expect.anything(),
        expect.anything(),
        expect.objectContaining({
          login: { accountId: 'id' },
        }),
        expect.anything()
      );
    });

    it('should call interactionResult (with flow `register`)', async () => {
      interactionDetails.mockResolvedValueOnce({
        result: {
          verification: {
            phone: '13000000000',
            flow: PasscodeType.Register,
            expiresAt: dayjs().add(1, 'day').toISOString(),
          },
        },
      });
      const response = await sessionRequest.post(`${signInRoute}/sms`);
      expect(response.statusCode).toEqual(200);
      expect(interactionResult).toHaveBeenCalledWith(
        expect.anything(),
        expect.anything(),
        expect.objectContaining({
          login: { accountId: 'id' },
        }),
        expect.anything()
      );
    });

    it('throw when verification session invalid', async () => {
      interactionDetails.mockResolvedValueOnce({
        result: {
          verification: {
            phone: '13000000000',
            expiresAt: dayjs().add(1, 'day').toISOString(),
          },
        },
      });
      const response = await sessionRequest.post(`${signInRoute}/sms`);
      expect(response.statusCode).toEqual(404);
    });

    it('throw when flow is not `sign-in` and `register`', async () => {
      interactionDetails.mockResolvedValueOnce({
        result: {
          verification: {
            phone: '13000000000',
            flow: PasscodeType.ForgotPassword,
            expiresAt: dayjs().add(1, 'day').toISOString(),
          },
        },
      });
      const response = await sessionRequest.post(`${signInRoute}/sms`);
      expect(response.statusCode).toEqual(404);
    });

    it('throw when expiresAt is not valid ISO date string', async () => {
      interactionDetails.mockResolvedValueOnce({
        result: {
          verification: {
            phone: '13000000000',
            flow: PasscodeType.SignIn,
            expiresAt: 'invalid date string',
          },
        },
      });
      const response = await sessionRequest.post(`${signInRoute}/sms`);
      expect(response.statusCode).toEqual(401);
    });

    it('throw when validation expired', async () => {
      interactionDetails.mockResolvedValueOnce({
        result: {
          verification: {
            phone: '13000000000',
            flow: PasscodeType.SignIn,
            expiresAt: dayjs().subtract(1, 'day').toISOString(),
          },
        },
      });
      const response = await sessionRequest.post(`${signInRoute}/sms`);
      expect(response.statusCode).toEqual(401);
    });

    it('throw when phone not exist', async () => {
      interactionDetails.mockResolvedValueOnce({
        result: {
          verification: {
            email: 'XX@foo',
            flow: PasscodeType.SignIn,
            expiresAt: dayjs().add(1, 'day').toISOString(),
          },
        },
      });
      const response = await sessionRequest.post(`${signInRoute}/sms`);
      expect(response.statusCode).toEqual(404);
    });

    it("throw when phone not exist as user's primaryPhone", async () => {
      interactionDetails.mockResolvedValueOnce({
        result: {
          verification: {
            phone: '13000000001',
            flow: PasscodeType.SignIn,
            expiresAt: dayjs().add(1, 'day').toISOString(),
          },
        },
      });
      const response = await sessionRequest.post(`${signInRoute}/sms`);
      expect(response.statusCode).toEqual(404);
    });
  });

  describe('POST /session/sign-in/passwordless/email', () => {
    beforeEach(() => {
      jest.resetAllMocks();
    });

    it('should call interactionResult (with flow `sign-in`)', async () => {
      interactionDetails.mockResolvedValueOnce({
        result: {
          verification: {
            email: 'a@a.com',
            flow: PasscodeType.SignIn,
            expiresAt: dayjs().add(1, 'day').toISOString(),
          },
        },
      });

      const response = await sessionRequest.post(`${signInRoute}/email`);

      expect(response.statusCode).toEqual(200);
      expect(interactionResult).toHaveBeenCalledWith(
        expect.anything(),
        expect.anything(),
        expect.objectContaining({
          login: { accountId: 'id' },
        }),
        expect.anything()
      );
    });

    it('should call interactionResult (with flow `register`)', async () => {
      interactionDetails.mockResolvedValueOnce({
        result: {
          verification: {
            email: 'a@a.com',
            flow: PasscodeType.Register,
            expiresAt: dayjs().add(1, 'day').toISOString(),
          },
        },
      });

      const response = await sessionRequest.post(`${signInRoute}/email`);

      expect(response.statusCode).toEqual(200);
      expect(interactionResult).toHaveBeenCalledWith(
        expect.anything(),
        expect.anything(),
        expect.objectContaining({
          login: { accountId: 'id' },
        }),
        expect.anything()
      );
    });

    it('throw when verification session invalid', async () => {
      interactionDetails.mockResolvedValueOnce({
        result: {
          verification: {
            email: 'a@a.com',
            expiresAt: dayjs().add(1, 'day').toISOString(),
          },
        },
      });
      const response = await sessionRequest.post(`${signInRoute}/email`);
      expect(response.statusCode).toEqual(404);
    });

    it('throw when flow is not `sign-in` and `register`', async () => {
      interactionDetails.mockResolvedValueOnce({
        result: {
          verification: {
            email: 'a@a.com',
            flow: PasscodeType.ForgotPassword,
            expiresAt: dayjs().add(1, 'day').toISOString(),
          },
        },
      });
      const response = await sessionRequest.post(`${signInRoute}/email`);
      expect(response.statusCode).toEqual(404);
    });

    it('throw when email not exist', async () => {
      interactionDetails.mockResolvedValueOnce({
        result: {
          verification: {
            flow: PasscodeType.SignIn,
            expiresAt: dayjs().add(1, 'day').toISOString(),
          },
        },
      });
      const response = await sessionRequest.post(`${signInRoute}/email`);
      expect(response.statusCode).toEqual(404);
    });

    it("throw when email not exist as user's primaryEmail", async () => {
      interactionDetails.mockResolvedValueOnce({
        result: {
          verification: {
            email: 'b@a.com',
            flow: PasscodeType.SignIn,
            expiresAt: dayjs().add(1, 'day').toISOString(),
          },
        },
      });
      const response = await sessionRequest.post(`${signInRoute}/email`);
      expect(response.statusCode).toEqual(404);
    });

    it('throws if sign up identifier does not contain phone', async () => {
      findDefaultSignInExperience.mockResolvedValueOnce({
        ...mockSignInExperience,
        signUp: {
          ...mockSignInExperience.signUp,
          identifier: SignUpIdentifier.Email,
        },
      });

      const response = await sessionRequest
        .post(`${registerRoute}/sms/verify-passcode`)
        .send({ phone: '13000000001', code: '1234' });
      expect(response.statusCode).toEqual(422);
    });
  });

  describe('POST /session/register/passwordless/sms', () => {
    beforeEach(() => {
      jest.resetAllMocks();
    });

    it('should call interactionResult (with flow `register`)', async () => {
      interactionDetails.mockResolvedValueOnce({
        result: {
          verification: {
            phone: '13000000001',
            flow: PasscodeType.Register,
            expiresAt: dayjs().add(1, 'day').toISOString(),
          },
        },
      });
      const response = await sessionRequest.post(`${registerRoute}/sms`);
      expect(response.statusCode).toEqual(200);
      expect(interactionResult).toHaveBeenCalledWith(
        expect.anything(),
        expect.anything(),
        expect.objectContaining({
          login: { accountId: 'user1' },
        }),
        expect.anything()
      );
    });

    it('should call interactionResult (with flow `sign-in`)', async () => {
      interactionDetails.mockResolvedValueOnce({
        result: {
          verification: {
            phone: '13000000001',
            flow: PasscodeType.SignIn,
            expiresAt: dayjs().add(1, 'day').toISOString(),
          },
        },
      });
      const response = await sessionRequest.post(`${registerRoute}/sms`);
      expect(response.statusCode).toEqual(200);
      expect(interactionResult).toHaveBeenCalledWith(
        expect.anything(),
        expect.anything(),
        expect.objectContaining({
          login: { accountId: 'user1' },
        }),
        expect.anything()
      );
    });

    it('throw when verification session invalid', async () => {
      interactionDetails.mockResolvedValueOnce({
        result: {
          verification: {
            phone: '13000000001',
            expiresAt: dayjs().add(1, 'day').toISOString(),
          },
        },
      });
      const response = await sessionRequest.post(`${registerRoute}/sms`);
      expect(response.statusCode).toEqual(404);
    });

    it('throw when flow is not `register` and `sign-in`', async () => {
      interactionDetails.mockResolvedValueOnce({
        result: {
          verification: {
            phone: '13000000001',
            flow: PasscodeType.ForgotPassword,
            expiresAt: dayjs().add(1, 'day').toISOString(),
          },
        },
      });
      const response = await sessionRequest.post(`${registerRoute}/sms`);
      expect(response.statusCode).toEqual(404);
    });

    it('throw when phone not exist', async () => {
      interactionDetails.mockResolvedValueOnce({
        result: {
          verification: {
            flow: PasscodeType.Register,
            expiresAt: dayjs().add(1, 'day').toISOString(),
          },
        },
      });
      const response = await sessionRequest.post(`${registerRoute}/sms`);
      expect(response.statusCode).toEqual(404);
    });

    it("throw when phone already exist as user's primaryPhone", async () => {
      interactionDetails.mockResolvedValueOnce({
        result: {
          verification: {
            phone: '13000000000',
            flow: PasscodeType.Register,
            expiresAt: dayjs().add(1, 'day').toISOString(),
          },
        },
      });
      const response = await sessionRequest.post(`${registerRoute}/sms`);
      expect(response.statusCode).toEqual(422);
    });
  });

  describe('POST /session/register/passwordless/email', () => {
    beforeEach(() => {
      jest.resetAllMocks();
    });

    it('should call interactionResult (with flow `register`)', async () => {
      interactionDetails.mockResolvedValueOnce({
        result: {
          verification: {
            email: 'b@a.com',
            flow: PasscodeType.Register,
            expiresAt: dayjs().add(1, 'day').toISOString(),
          },
        },
      });
      const response = await sessionRequest.post(`${registerRoute}/email`);
      expect(response.statusCode).toEqual(200);
      expect(interactionResult).toHaveBeenCalledWith(
        expect.anything(),
        expect.anything(),
        expect.objectContaining({
          login: { accountId: 'user1' },
        }),
        expect.anything()
      );
    });

    it('should call interactionResult (with flow `sign-in`)', async () => {
      interactionDetails.mockResolvedValueOnce({
        result: {
          verification: {
            email: 'b@a.com',
            flow: PasscodeType.SignIn,
            expiresAt: dayjs().add(1, 'day').toISOString(),
          },
        },
      });
      const response = await sessionRequest.post(`${registerRoute}/email`);
      expect(response.statusCode).toEqual(200);
      expect(interactionResult).toHaveBeenCalledWith(
        expect.anything(),
        expect.anything(),
        expect.objectContaining({
          login: { accountId: 'user1' },
        }),
        expect.anything()
      );
    });

    it('throw when verification session invalid', async () => {
      interactionDetails.mockResolvedValueOnce({
        result: {
          verification: {
            email: 'b@a.com',
            expiresAt: dayjs().add(1, 'day').toISOString(),
          },
        },
      });
      const response = await sessionRequest.post(`${registerRoute}/email`);
      expect(response.statusCode).toEqual(404);
    });

    it('throw when flow is not `register` and `sign-in`', async () => {
      interactionDetails.mockResolvedValueOnce({
        result: {
          verification: {
            email: 'b@a.com',
            flow: PasscodeType.ForgotPassword,
            expiresAt: dayjs().add(1, 'day').toISOString(),
          },
        },
      });
      const response = await sessionRequest.post(`${registerRoute}/email`);
      expect(response.statusCode).toEqual(404);
    });

    it('throw when email not exist', async () => {
      interactionDetails.mockResolvedValueOnce({
        result: {
          verification: {
            flow: PasscodeType.Register,
            expiresAt: dayjs().add(1, 'day').toISOString(),
          },
        },
      });
      const response = await sessionRequest.post(`${registerRoute}/email`);
      expect(response.statusCode).toEqual(404);
    });

    it("throw when email already exist as user's primaryEmail", async () => {
      interactionDetails.mockResolvedValueOnce({
        result: {
          verification: {
            email: 'a@a.com',
            flow: PasscodeType.Register,
            expiresAt: dayjs().add(1, 'day').toISOString(),
          },
        },
      });
      const response = await sessionRequest.post(`${registerRoute}/email`);
      expect(response.statusCode).toEqual(422);
    });

    it('throws if sign up identifier does not contain email', async () => {
      findDefaultSignInExperience.mockResolvedValueOnce({
        ...mockSignInExperience,
        signUp: {
          ...mockSignInExperience.signUp,
          identifier: SignUpIdentifier.Phone,
        },
      });

      const response = await sessionRequest
        .post(`${registerRoute}/email/verify-passcode`)
        .send({ email: 'b@a.com', code: '1234' });
      expect(response.statusCode).toEqual(422);
    });
  });
});
/* eslint-enable max-lines */<|MERGE_RESOLUTION|>--- conflicted
+++ resolved
@@ -1,10 +1,6 @@
-<<<<<<< HEAD
-import { SignInIdentifier, SignUpIdentifier, User } from '@logto/schemas';
-=======
 /* eslint-disable max-lines */
-import { PasscodeType, User } from '@logto/schemas';
+import { PasscodeType, SignInIdentifier, SignUpIdentifier, User } from '@logto/schemas';
 import dayjs from 'dayjs';
->>>>>>> 2e03d18c
 import { Provider } from 'oidc-provider';
 
 import { mockSignInExperience, mockSignInMethod, mockUser } from '@/__mocks__';
@@ -22,7 +18,7 @@
   ...mockSignInExperience,
   signUp: {
     ...mockSignInExperience.signUp,
-    identifier: SignUpIdentifier.EmailOrPhone,
+    identifier: SignUpIdentifier.Username,
   },
 }));
 
@@ -41,16 +37,13 @@
   hasUserWithEmail: async (email: string) => email === 'a@a.com',
 }));
 
-<<<<<<< HEAD
 jest.mock('@/queries/sign-in-experience', () => ({
   findDefaultSignInExperience: async () => findDefaultSignInExperience(),
 }));
-=======
 const smsSignInActionSpy = jest.spyOn(passwordlessActions, 'smsSignInAction');
 const emailSignInActionSpy = jest.spyOn(passwordlessActions, 'emailSignInAction');
 const smsRegisterActionSpy = jest.spyOn(passwordlessActions, 'smsRegisterAction');
 const emailRegisterActionSpy = jest.spyOn(passwordlessActions, 'emailRegisterAction');
->>>>>>> 2e03d18c
 
 const sendPasscode = jest.fn(async () => ({ dbEntry: { id: 'connectorIdValue' } }));
 const createPasscode = jest.fn(async (..._args: unknown[]) => ({ id: 'id' }));
@@ -98,10 +91,6 @@
         jti: 'jti',
       });
     });
-    afterEach(() => {
-      jest.clearAllMocks();
-      jest.resetModules();
-    });
     it('should call sendPasscode (with flow `sign-in`)', async () => {
       const response = await sessionRequest
         .post('/session/passwordless/sms/send')
@@ -138,6 +127,377 @@
         .send({ flow: PasscodeType.Register });
       expect(response.statusCode).toEqual(400);
     });
+  });
+
+  describe('POST /session/passwordless/email/send', () => {
+    beforeEach(() => {
+      interactionDetails.mockResolvedValueOnce({
+        jti: 'jti',
+      });
+    });
+    it('should call sendPasscode (with flow `sign-in`)', async () => {
+      const response = await sessionRequest
+        .post('/session/passwordless/email/send')
+        .send({ email: 'a@a.com', flow: PasscodeType.SignIn });
+      expect(response.statusCode).toEqual(204);
+      expect(createPasscode).toHaveBeenCalledWith('jti', PasscodeType.SignIn, {
+        email: 'a@a.com',
+      });
+      expect(sendPasscode).toHaveBeenCalled();
+    });
+    it('should call sendPasscode (with flow `register`)', async () => {
+      const response = await sessionRequest
+        .post('/session/passwordless/email/send')
+        .send({ email: 'a@a.com', flow: PasscodeType.Register });
+      expect(response.statusCode).toEqual(204);
+      expect(createPasscode).toHaveBeenCalledWith('jti', PasscodeType.Register, {
+        email: 'a@a.com',
+      });
+      expect(sendPasscode).toHaveBeenCalled();
+    });
+    it('should call sendPasscode (with flow `forgot-password`)', async () => {
+      const response = await sessionRequest
+        .post('/session/passwordless/email/send')
+        .send({ email: 'a@a.com', flow: PasscodeType.ForgotPassword });
+      expect(response.statusCode).toEqual(204);
+      expect(createPasscode).toHaveBeenCalledWith('jti', PasscodeType.ForgotPassword, {
+        email: 'a@a.com',
+      });
+      expect(sendPasscode).toHaveBeenCalled();
+    });
+    it('throw when email not given in input params', async () => {
+      const response = await sessionRequest
+        .post('/session/passwordless/email/send')
+        .send({ flow: PasscodeType.Register });
+      expect(response.statusCode).toEqual(400);
+    });
+  });
+
+  describe('POST /session/passwordless/sms/verify', () => {
+    beforeEach(() => {
+      interactionDetails.mockResolvedValueOnce({
+        jti: 'jti',
+      });
+    });
+
+    afterEach(() => {
+      jest.useRealTimers();
+    });
+
+    it('should call interactionResult (with flow `sign-in`)', async () => {
+      const fakeTime = new Date();
+      jest.useFakeTimers().setSystemTime(fakeTime);
+
+      await sessionRequest
+        .post('/session/passwordless/sms/verify')
+        .send({ phone: '13000000000', code: '1234', flow: PasscodeType.SignIn });
+
+      expect(interactionResult).toHaveBeenCalledWith(
+        expect.anything(),
+        expect.anything(),
+        expect.objectContaining({
+          verification: {
+            flow: PasscodeType.SignIn,
+            phone: '13000000000',
+            expiresAt: dayjs(fakeTime).add(verificationTimeout, 'second').toISOString(),
+          },
+        })
+      );
+
+      // Should call sign-in with sms properly
+      expect(smsSignInActionSpy).toBeCalled();
+    });
+
+    it('should call interactionResult (with flow `register`)', async () => {
+      const fakeTime = new Date();
+      jest.useFakeTimers().setSystemTime(fakeTime);
+
+      await sessionRequest
+        .post('/session/passwordless/sms/verify')
+        .send({ phone: '13000000000', code: '1234', flow: PasscodeType.Register });
+
+      expect(interactionResult).toHaveBeenCalledWith(
+        expect.anything(),
+        expect.anything(),
+        expect.objectContaining({
+          verification: {
+            flow: PasscodeType.Register,
+            phone: '13000000000',
+            expiresAt: dayjs(fakeTime).add(verificationTimeout, 'second').toISOString(),
+          },
+        })
+      );
+
+      expect(smsRegisterActionSpy).toBeCalled();
+    });
+
+    it('should call interactionResult (with flow `forgot-password`)', async () => {
+      const fakeTime = new Date();
+      jest.useFakeTimers().setSystemTime(fakeTime);
+
+      const response = await sessionRequest
+        .post('/session/passwordless/sms/verify')
+        .send({ phone: '13000000000', code: '1234', flow: PasscodeType.ForgotPassword });
+
+      expect(response.statusCode).toEqual(204);
+
+      expect(interactionResult).toHaveBeenCalledWith(
+        expect.anything(),
+        expect.anything(),
+        expect.objectContaining({
+          verification: {
+            userId: 'id',
+            expiresAt: dayjs(fakeTime).add(verificationTimeout, 'second').toISOString(),
+            flow: PasscodeType.ForgotPassword,
+          },
+        })
+      );
+    });
+
+    it('throw 404 (with flow `forgot-password`)', async () => {
+      const response = await sessionRequest
+        .post('/session/passwordless/sms/verify')
+        .send({ phone: '13000000001', code: '1234', flow: PasscodeType.ForgotPassword });
+      expect(response.statusCode).toEqual(404);
+      expect(interactionResult).toHaveBeenCalledTimes(0);
+    });
+
+    it('throw when code is wrong', async () => {
+      const response = await sessionRequest
+        .post('/session/passwordless/sms/verify')
+        .send({ phone: '13000000000', code: '1231', flow: PasscodeType.SignIn });
+      expect(response.statusCode).toEqual(400);
+    });
+  });
+
+  describe('POST /session/passwordless/email/verify', () => {
+    beforeEach(() => {
+      interactionDetails.mockResolvedValueOnce({
+        jti: 'jti',
+      });
+    });
+
+    afterEach(() => {
+      jest.useRealTimers();
+    });
+
+    it('should call interactionResult (with flow `sign-in`)', async () => {
+      const fakeTime = new Date();
+      jest.useFakeTimers().setSystemTime(fakeTime);
+
+      await sessionRequest
+        .post('/session/passwordless/email/verify')
+        .send({ email: 'a@a.com', code: '1234', flow: PasscodeType.SignIn });
+
+      expect(interactionResult).toHaveBeenCalledWith(
+        expect.anything(),
+        expect.anything(),
+        expect.objectContaining({
+          verification: {
+            flow: PasscodeType.SignIn,
+            email: 'a@a.com',
+            expiresAt: dayjs(fakeTime).add(verificationTimeout, 'second').toISOString(),
+          },
+        })
+      );
+
+      expect(emailSignInActionSpy).toBeCalled();
+    });
+
+    it('should call interactionResult (with flow `register`)', async () => {
+      const fakeTime = new Date();
+      jest.useFakeTimers().setSystemTime(fakeTime);
+
+      await sessionRequest
+        .post('/session/passwordless/email/verify')
+        .send({ email: 'a@a.com', code: '1234', flow: PasscodeType.Register });
+
+      expect(interactionResult).toHaveBeenCalledWith(
+        expect.anything(),
+        expect.anything(),
+        expect.objectContaining({
+          verification: {
+            flow: PasscodeType.Register,
+            email: 'a@a.com',
+            expiresAt: dayjs(fakeTime).add(verificationTimeout, 'second').toISOString(),
+          },
+        })
+      );
+
+      expect(emailRegisterActionSpy).toBeCalled();
+    });
+
+    it('should call interactionResult (with flow `forgot-password`)', async () => {
+      const fakeTime = new Date();
+      jest.useFakeTimers().setSystemTime(fakeTime);
+
+      const response = await sessionRequest
+        .post('/session/passwordless/email/verify')
+        .send({ email: 'a@a.com', code: '1234', flow: PasscodeType.ForgotPassword });
+
+      expect(response.statusCode).toEqual(204);
+
+      expect(interactionResult).toHaveBeenCalledWith(
+        expect.anything(),
+        expect.anything(),
+        expect.objectContaining({
+          verification: {
+            userId: 'id',
+            expiresAt: dayjs(fakeTime).add(verificationTimeout, 'second').toISOString(),
+            flow: PasscodeType.ForgotPassword,
+          },
+        })
+      );
+    });
+
+    it('throw 404 (with flow `forgot-password`)', async () => {
+      const fakeTime = new Date();
+      jest.useFakeTimers().setSystemTime(fakeTime);
+      const response = await sessionRequest
+        .post('/session/passwordless/email/verify')
+        .send({ email: 'b@a.com', code: '1234', flow: PasscodeType.ForgotPassword });
+      expect(response.statusCode).toEqual(404);
+      expect(interactionResult).toHaveBeenCalledTimes(0);
+    });
+
+    it('throw when code is wrong', async () => {
+      const response = await sessionRequest
+        .post('/session/passwordless/email/verify')
+        .send({ email: 'a@a.com', code: '1231', flow: PasscodeType.SignIn });
+      expect(response.statusCode).toEqual(400);
+    });
+  });
+
+  describe('POST /session/sign-in/passwordless/sms', () => {
+    it('should call interactionResult (with flow `sign-in`)', async () => {
+      interactionDetails.mockResolvedValueOnce({
+        result: {
+          verification: {
+            phone: '13000000000',
+            flow: PasscodeType.SignIn,
+            expiresAt: dayjs().add(1, 'day').toISOString(),
+          },
+        },
+      });
+      const response = await sessionRequest.post(`${signInRoute}/sms`);
+
+      expect(response.statusCode).toEqual(200);
+
+      expect(interactionResult).toHaveBeenCalledWith(
+        expect.anything(),
+        expect.anything(),
+        expect.objectContaining({
+          login: { accountId: 'id' },
+        }),
+        expect.anything()
+      );
+    });
+
+    it('should call interactionResult (with flow `register`)', async () => {
+      interactionDetails.mockResolvedValueOnce({
+        result: {
+          verification: {
+            phone: '13000000000',
+            flow: PasscodeType.Register,
+            expiresAt: dayjs().add(1, 'day').toISOString(),
+          },
+        },
+      });
+      const response = await sessionRequest.post(`${signInRoute}/sms`);
+      expect(response.statusCode).toEqual(200);
+      expect(interactionResult).toHaveBeenCalledWith(
+        expect.anything(),
+        expect.anything(),
+        expect.objectContaining({
+          login: { accountId: 'id' },
+        }),
+        expect.anything()
+      );
+    });
+
+    it('throw when verification session invalid', async () => {
+      interactionDetails.mockResolvedValueOnce({
+        result: {
+          verification: {
+            phone: '13000000000',
+            expiresAt: dayjs().add(1, 'day').toISOString(),
+          },
+        },
+      });
+      const response = await sessionRequest.post(`${signInRoute}/sms`);
+      expect(response.statusCode).toEqual(404);
+    });
+
+    it('throw when flow is not `sign-in` and `register`', async () => {
+      interactionDetails.mockResolvedValueOnce({
+        result: {
+          verification: {
+            phone: '13000000000',
+            flow: PasscodeType.ForgotPassword,
+            expiresAt: dayjs().add(1, 'day').toISOString(),
+          },
+        },
+      });
+      const response = await sessionRequest.post(`${signInRoute}/sms`);
+      expect(response.statusCode).toEqual(404);
+    });
+
+    it('throw when expiresAt is not valid ISO date string', async () => {
+      interactionDetails.mockResolvedValueOnce({
+        result: {
+          verification: {
+            phone: '13000000000',
+            flow: PasscodeType.SignIn,
+            expiresAt: 'invalid date string',
+          },
+        },
+      });
+      const response = await sessionRequest.post(`${signInRoute}/sms`);
+      expect(response.statusCode).toEqual(401);
+    });
+
+    it('throw when validation expired', async () => {
+      interactionDetails.mockResolvedValueOnce({
+        result: {
+          verification: {
+            phone: '13000000000',
+            flow: PasscodeType.SignIn,
+            expiresAt: dayjs().subtract(1, 'day').toISOString(),
+          },
+        },
+      });
+      const response = await sessionRequest.post(`${signInRoute}/sms`);
+      expect(response.statusCode).toEqual(401);
+    });
+
+    it('throw when phone not exist', async () => {
+      interactionDetails.mockResolvedValueOnce({
+        result: {
+          verification: {
+            email: 'XX@foo',
+            flow: PasscodeType.SignIn,
+            expiresAt: dayjs().add(1, 'day').toISOString(),
+          },
+        },
+      });
+      const response = await sessionRequest.post(`${signInRoute}/sms`);
+      expect(response.statusCode).toEqual(404);
+    });
+
+    it("throw when phone not exist as user's primaryPhone", async () => {
+      interactionDetails.mockResolvedValueOnce({
+        result: {
+          verification: {
+            phone: '13000000001',
+            flow: PasscodeType.SignIn,
+            expiresAt: dayjs().add(1, 'day').toISOString(),
+          },
+        },
+      });
+      const response = await sessionRequest.post(`${signInRoute}/sms`);
+      expect(response.statusCode).toEqual(404);
+    });
+
     it('throw error if sign in method is not enabled', async () => {
       findDefaultSignInExperience.mockResolvedValueOnce({
         ...mockSignInExperience,
@@ -150,158 +510,128 @@
           ],
         },
       });
-      const response = await sessionRequest
-        .post(`${signInRoute}/sms/verify-passcode`)
-        .send({ phone: '13000000000', code: '1234' });
+      const response = await sessionRequest.post(`${signInRoute}/sms`);
       expect(response.statusCode).toEqual(422);
     });
   });
 
-  describe('POST /session/passwordless/email/send', () => {
+  describe('POST /session/sign-in/passwordless/email', () => {
     beforeEach(() => {
-      interactionDetails.mockResolvedValueOnce({
-        jti: 'jti',
-      });
-    });
+      findDefaultSignInExperience.mockResolvedValue({
+        ...mockSignInExperience,
+        signUp: {
+          ...mockSignInExperience.signUp,
+          identifier: SignUpIdentifier.Email,
+        },
+      });
+    });
+
     afterEach(() => {
-      jest.clearAllMocks();
-      jest.resetModules();
-    });
-    it('should call sendPasscode (with flow `sign-in`)', async () => {
-      const response = await sessionRequest
-        .post('/session/passwordless/email/send')
-        .send({ email: 'a@a.com', flow: PasscodeType.SignIn });
-      expect(response.statusCode).toEqual(204);
-      expect(createPasscode).toHaveBeenCalledWith('jti', PasscodeType.SignIn, {
-        email: 'a@a.com',
-      });
-      expect(sendPasscode).toHaveBeenCalled();
-    });
-    it('should call sendPasscode (with flow `register`)', async () => {
-      const response = await sessionRequest
-        .post('/session/passwordless/email/send')
-        .send({ email: 'a@a.com', flow: PasscodeType.Register });
-      expect(response.statusCode).toEqual(204);
-      expect(createPasscode).toHaveBeenCalledWith('jti', PasscodeType.Register, {
-        email: 'a@a.com',
-      });
-      expect(sendPasscode).toHaveBeenCalled();
-    });
-    it('should call sendPasscode (with flow `forgot-password`)', async () => {
-      const response = await sessionRequest
-        .post('/session/passwordless/email/send')
-        .send({ email: 'a@a.com', flow: PasscodeType.ForgotPassword });
-      expect(response.statusCode).toEqual(204);
-      expect(createPasscode).toHaveBeenCalledWith('jti', PasscodeType.ForgotPassword, {
-        email: 'a@a.com',
-      });
-      expect(sendPasscode).toHaveBeenCalled();
-    });
-    it('throw when email not given in input params', async () => {
-      const response = await sessionRequest
-        .post('/session/passwordless/email/send')
-        .send({ flow: PasscodeType.Register });
-      expect(response.statusCode).toEqual(400);
-    });
-  });
-
-  describe('POST /session/passwordless/sms/verify', () => {
-    beforeEach(() => {
-      interactionDetails.mockResolvedValueOnce({
-        jti: 'jti',
-      });
-    });
-
-    afterEach(() => {
-      jest.useRealTimers();
-      jest.clearAllMocks();
-      jest.resetModules();
+      findDefaultSignInExperience.mockClear();
     });
 
     it('should call interactionResult (with flow `sign-in`)', async () => {
-      const fakeTime = new Date();
-      jest.useFakeTimers().setSystemTime(fakeTime);
-
-      await sessionRequest
-        .post('/session/passwordless/sms/verify')
-        .send({ phone: '13000000000', code: '1234', flow: PasscodeType.SignIn });
-
-      expect(interactionResult).toHaveBeenCalledWith(
-        expect.anything(),
-        expect.anything(),
-        expect.objectContaining({
-          verification: {
-            flow: PasscodeType.SignIn,
-            phone: '13000000000',
-            expiresAt: dayjs(fakeTime).add(verificationTimeout, 'second').toISOString(),
-          },
-        })
-      );
-
-      // Should call sign-in with sms properly
-      expect(smsSignInActionSpy).toBeCalled();
+      interactionDetails.mockResolvedValueOnce({
+        result: {
+          verification: {
+            email: 'a@a.com',
+            flow: PasscodeType.SignIn,
+            expiresAt: dayjs().add(1, 'day').toISOString(),
+          },
+        },
+      });
+
+      const response = await sessionRequest.post(`${signInRoute}/email`);
+
+      expect(response.statusCode).toEqual(200);
+      expect(interactionResult).toHaveBeenCalledWith(
+        expect.anything(),
+        expect.anything(),
+        expect.objectContaining({
+          login: { accountId: 'id' },
+        }),
+        expect.anything()
+      );
     });
 
     it('should call interactionResult (with flow `register`)', async () => {
-      const fakeTime = new Date();
-      jest.useFakeTimers().setSystemTime(fakeTime);
-
-      await sessionRequest
-        .post('/session/passwordless/sms/verify')
-        .send({ phone: '13000000000', code: '1234', flow: PasscodeType.Register });
-
-      expect(interactionResult).toHaveBeenCalledWith(
-        expect.anything(),
-        expect.anything(),
-        expect.objectContaining({
-          verification: {
+      interactionDetails.mockResolvedValueOnce({
+        result: {
+          verification: {
+            email: 'a@a.com',
             flow: PasscodeType.Register,
-            phone: '13000000000',
-            expiresAt: dayjs(fakeTime).add(verificationTimeout, 'second').toISOString(),
-          },
-        })
-      );
-
-      expect(smsRegisterActionSpy).toBeCalled();
-    });
-
-    it('should call interactionResult (with flow `forgot-password`)', async () => {
-      const fakeTime = new Date();
-      jest.useFakeTimers().setSystemTime(fakeTime);
-
-      const response = await sessionRequest
-        .post('/session/passwordless/sms/verify')
-        .send({ phone: '13000000000', code: '1234', flow: PasscodeType.ForgotPassword });
-
-      expect(response.statusCode).toEqual(204);
-
-      expect(interactionResult).toHaveBeenCalledWith(
-        expect.anything(),
-        expect.anything(),
-        expect.objectContaining({
-          verification: {
-            userId: 'id',
-            expiresAt: dayjs(fakeTime).add(verificationTimeout, 'second').toISOString(),
+            expiresAt: dayjs().add(1, 'day').toISOString(),
+          },
+        },
+      });
+
+      const response = await sessionRequest.post(`${signInRoute}/email`);
+
+      expect(response.statusCode).toEqual(200);
+      expect(interactionResult).toHaveBeenCalledWith(
+        expect.anything(),
+        expect.anything(),
+        expect.objectContaining({
+          login: { accountId: 'id' },
+        }),
+        expect.anything()
+      );
+    });
+
+    it('throw when verification session invalid', async () => {
+      interactionDetails.mockResolvedValueOnce({
+        result: {
+          verification: {
+            email: 'a@a.com',
+            expiresAt: dayjs().add(1, 'day').toISOString(),
+          },
+        },
+      });
+      const response = await sessionRequest.post(`${signInRoute}/email`);
+      expect(response.statusCode).toEqual(404);
+    });
+
+    it('throw when flow is not `sign-in` and `register`', async () => {
+      interactionDetails.mockResolvedValueOnce({
+        result: {
+          verification: {
+            email: 'a@a.com',
             flow: PasscodeType.ForgotPassword,
-          },
-        })
-      );
-    });
-
-    it('throw 404 (with flow `forgot-password`)', async () => {
-      const response = await sessionRequest
-        .post('/session/passwordless/sms/verify')
-        .send({ phone: '13000000001', code: '1234', flow: PasscodeType.ForgotPassword });
-      expect(response.statusCode).toEqual(404);
-      expect(interactionResult).toHaveBeenCalledTimes(0);
-    });
-
-    it('throw when code is wrong', async () => {
-      const response = await sessionRequest
-        .post('/session/passwordless/sms/verify')
-        .send({ phone: '13000000000', code: '1231', flow: PasscodeType.SignIn });
-      expect(response.statusCode).toEqual(400);
-    });
+            expiresAt: dayjs().add(1, 'day').toISOString(),
+          },
+        },
+      });
+      const response = await sessionRequest.post(`${signInRoute}/email`);
+      expect(response.statusCode).toEqual(404);
+    });
+
+    it('throw when email not exist', async () => {
+      interactionDetails.mockResolvedValueOnce({
+        result: {
+          verification: {
+            flow: PasscodeType.SignIn,
+            expiresAt: dayjs().add(1, 'day').toISOString(),
+          },
+        },
+      });
+      const response = await sessionRequest.post(`${signInRoute}/email`);
+      expect(response.statusCode).toEqual(404);
+    });
+
+    it("throw when email not exist as user's primaryEmail", async () => {
+      interactionDetails.mockResolvedValueOnce({
+        result: {
+          verification: {
+            email: 'b@a.com',
+            flow: PasscodeType.SignIn,
+            expiresAt: dayjs().add(1, 'day').toISOString(),
+          },
+        },
+      });
+      const response = await sessionRequest.post(`${signInRoute}/email`);
+      expect(response.statusCode).toEqual(404);
+    });
+
     it('throw error if sign in method is not enabled', async () => {
       findDefaultSignInExperience.mockResolvedValueOnce({
         ...mockSignInExperience,
@@ -314,143 +644,111 @@
           ],
         },
       });
-      const response = await sessionRequest
-        .post(`${signInRoute}/email/verify-passcode`)
-        .send({ email: 'a@a.com', code: '1234' });
+      const response = await sessionRequest.post(`${signInRoute}/email`);
       expect(response.statusCode).toEqual(422);
     });
   });
 
-  describe('POST /session/passwordless/email/verify', () => {
-    beforeEach(() => {
-      interactionDetails.mockResolvedValueOnce({
-        jti: 'jti',
-      });
-    });
-
-    afterEach(() => {
-      jest.useRealTimers();
-      jest.clearAllMocks();
-      jest.resetModules();
-    });
-
-    it('should call interactionResult (with flow `sign-in`)', async () => {
-      const fakeTime = new Date();
-      jest.useFakeTimers().setSystemTime(fakeTime);
-
-      await sessionRequest
-        .post('/session/passwordless/email/verify')
-        .send({ email: 'a@a.com', code: '1234', flow: PasscodeType.SignIn });
-
-      expect(interactionResult).toHaveBeenCalledWith(
-        expect.anything(),
-        expect.anything(),
-        expect.objectContaining({
-          verification: {
-            flow: PasscodeType.SignIn,
-            email: 'a@a.com',
-            expiresAt: dayjs(fakeTime).add(verificationTimeout, 'second').toISOString(),
-          },
-        })
-      );
-
-      expect(emailSignInActionSpy).toBeCalled();
+  describe('POST /session/register/passwordless/sms', () => {
+    beforeAll(() => {
+      findDefaultSignInExperience.mockResolvedValue({
+        ...mockSignInExperience,
+        signUp: {
+          ...mockSignInExperience.signUp,
+          identifier: SignUpIdentifier.Phone,
+        },
+      });
+    });
+
+    afterAll(() => {
+      findDefaultSignInExperience.mockClear();
     });
 
     it('should call interactionResult (with flow `register`)', async () => {
-      const fakeTime = new Date();
-      jest.useFakeTimers().setSystemTime(fakeTime);
-
-      await sessionRequest
-        .post('/session/passwordless/email/verify')
-        .send({ email: 'a@a.com', code: '1234', flow: PasscodeType.Register });
-
-      expect(interactionResult).toHaveBeenCalledWith(
-        expect.anything(),
-        expect.anything(),
-        expect.objectContaining({
-          verification: {
+      interactionDetails.mockResolvedValueOnce({
+        result: {
+          verification: {
+            phone: '13000000001',
             flow: PasscodeType.Register,
-            email: 'a@a.com',
-            expiresAt: dayjs(fakeTime).add(verificationTimeout, 'second').toISOString(),
-          },
-        })
-      );
-
-      expect(emailRegisterActionSpy).toBeCalled();
-    });
-
-    it('should call interactionResult (with flow `forgot-password`)', async () => {
-      const fakeTime = new Date();
-      jest.useFakeTimers().setSystemTime(fakeTime);
-
-      const response = await sessionRequest
-        .post('/session/passwordless/email/verify')
-        .send({ email: 'a@a.com', code: '1234', flow: PasscodeType.ForgotPassword });
-
-      expect(response.statusCode).toEqual(204);
-
-      expect(interactionResult).toHaveBeenCalledWith(
-        expect.anything(),
-        expect.anything(),
-        expect.objectContaining({
-          verification: {
-            userId: 'id',
-            expiresAt: dayjs(fakeTime).add(verificationTimeout, 'second').toISOString(),
-            flow: PasscodeType.ForgotPassword,
-          },
-        })
-      );
-    });
-
-    it('throw 404 (with flow `forgot-password`)', async () => {
-      const fakeTime = new Date();
-      jest.useFakeTimers().setSystemTime(fakeTime);
-      const response = await sessionRequest
-        .post('/session/passwordless/email/verify')
-        .send({ email: 'b@a.com', code: '1234', flow: PasscodeType.ForgotPassword });
-      expect(response.statusCode).toEqual(404);
-      expect(interactionResult).toHaveBeenCalledTimes(0);
-    });
-
-    it('throw when code is wrong', async () => {
-      const response = await sessionRequest
-        .post('/session/passwordless/email/verify')
-        .send({ email: 'a@a.com', code: '1231', flow: PasscodeType.SignIn });
-      expect(response.statusCode).toEqual(400);
-    });
-  });
-
-  describe('POST /session/sign-in/passwordless/sms', () => {
-    beforeEach(() => {
-      jest.resetAllMocks();
-    });
-
-    it('should call interactionResult (with flow `sign-in`)', async () => {
-      interactionDetails.mockResolvedValueOnce({
-        result: {
-          verification: {
-            phone: '13000000000',
-            flow: PasscodeType.SignIn,
-            expiresAt: dayjs().add(1, 'day').toISOString(),
-          },
-        },
-      });
-      const response = await sessionRequest.post(`${signInRoute}/sms`);
-
+            expiresAt: dayjs().add(1, 'day').toISOString(),
+          },
+        },
+      });
+      const response = await sessionRequest.post(`${registerRoute}/sms`);
       expect(response.statusCode).toEqual(200);
-
-      expect(interactionResult).toHaveBeenCalledWith(
-        expect.anything(),
-        expect.anything(),
-        expect.objectContaining({
-          login: { accountId: 'id' },
+      expect(interactionResult).toHaveBeenCalledWith(
+        expect.anything(),
+        expect.anything(),
+        expect.objectContaining({
+          login: { accountId: 'user1' },
         }),
         expect.anything()
       );
     });
 
-    it('should call interactionResult (with flow `register`)', async () => {
+    it('should call interactionResult (with flow `sign-in`)', async () => {
+      interactionDetails.mockResolvedValueOnce({
+        result: {
+          verification: {
+            phone: '13000000001',
+            flow: PasscodeType.SignIn,
+            expiresAt: dayjs().add(1, 'day').toISOString(),
+          },
+        },
+      });
+      const response = await sessionRequest.post(`${registerRoute}/sms`);
+      expect(response.statusCode).toEqual(200);
+      expect(interactionResult).toHaveBeenCalledWith(
+        expect.anything(),
+        expect.anything(),
+        expect.objectContaining({
+          login: { accountId: 'user1' },
+        }),
+        expect.anything()
+      );
+    });
+
+    it('throw when verification session invalid', async () => {
+      interactionDetails.mockResolvedValueOnce({
+        result: {
+          verification: {
+            phone: '13000000001',
+            expiresAt: dayjs().add(1, 'day').toISOString(),
+          },
+        },
+      });
+      const response = await sessionRequest.post(`${registerRoute}/sms`);
+      expect(response.statusCode).toEqual(404);
+    });
+
+    it('throw when flow is not `register` and `sign-in`', async () => {
+      interactionDetails.mockResolvedValueOnce({
+        result: {
+          verification: {
+            phone: '13000000001',
+            flow: PasscodeType.ForgotPassword,
+            expiresAt: dayjs().add(1, 'day').toISOString(),
+          },
+        },
+      });
+      const response = await sessionRequest.post(`${registerRoute}/sms`);
+      expect(response.statusCode).toEqual(404);
+    });
+
+    it('throw when phone not exist', async () => {
+      interactionDetails.mockResolvedValueOnce({
+        result: {
+          verification: {
+            flow: PasscodeType.Register,
+            expiresAt: dayjs().add(1, 'day').toISOString(),
+          },
+        },
+      });
+      const response = await sessionRequest.post(`${registerRoute}/sms`);
+      expect(response.statusCode).toEqual(404);
+    });
+
+    it("throw when phone already exist as user's primaryPhone", async () => {
       interactionDetails.mockResolvedValueOnce({
         result: {
           verification: {
@@ -460,207 +758,8 @@
           },
         },
       });
-      const response = await sessionRequest.post(`${signInRoute}/sms`);
-      expect(response.statusCode).toEqual(200);
-      expect(interactionResult).toHaveBeenCalledWith(
-        expect.anything(),
-        expect.anything(),
-        expect.objectContaining({
-          login: { accountId: 'id' },
-        }),
-        expect.anything()
-      );
-    });
-
-    it('throw when verification session invalid', async () => {
-      interactionDetails.mockResolvedValueOnce({
-        result: {
-          verification: {
-            phone: '13000000000',
-            expiresAt: dayjs().add(1, 'day').toISOString(),
-          },
-        },
-      });
-      const response = await sessionRequest.post(`${signInRoute}/sms`);
-      expect(response.statusCode).toEqual(404);
-    });
-
-    it('throw when flow is not `sign-in` and `register`', async () => {
-      interactionDetails.mockResolvedValueOnce({
-        result: {
-          verification: {
-            phone: '13000000000',
-            flow: PasscodeType.ForgotPassword,
-            expiresAt: dayjs().add(1, 'day').toISOString(),
-          },
-        },
-      });
-      const response = await sessionRequest.post(`${signInRoute}/sms`);
-      expect(response.statusCode).toEqual(404);
-    });
-
-    it('throw when expiresAt is not valid ISO date string', async () => {
-      interactionDetails.mockResolvedValueOnce({
-        result: {
-          verification: {
-            phone: '13000000000',
-            flow: PasscodeType.SignIn,
-            expiresAt: 'invalid date string',
-          },
-        },
-      });
-      const response = await sessionRequest.post(`${signInRoute}/sms`);
-      expect(response.statusCode).toEqual(401);
-    });
-
-    it('throw when validation expired', async () => {
-      interactionDetails.mockResolvedValueOnce({
-        result: {
-          verification: {
-            phone: '13000000000',
-            flow: PasscodeType.SignIn,
-            expiresAt: dayjs().subtract(1, 'day').toISOString(),
-          },
-        },
-      });
-      const response = await sessionRequest.post(`${signInRoute}/sms`);
-      expect(response.statusCode).toEqual(401);
-    });
-
-    it('throw when phone not exist', async () => {
-      interactionDetails.mockResolvedValueOnce({
-        result: {
-          verification: {
-            email: 'XX@foo',
-            flow: PasscodeType.SignIn,
-            expiresAt: dayjs().add(1, 'day').toISOString(),
-          },
-        },
-      });
-      const response = await sessionRequest.post(`${signInRoute}/sms`);
-      expect(response.statusCode).toEqual(404);
-    });
-
-    it("throw when phone not exist as user's primaryPhone", async () => {
-      interactionDetails.mockResolvedValueOnce({
-        result: {
-          verification: {
-            phone: '13000000001',
-            flow: PasscodeType.SignIn,
-            expiresAt: dayjs().add(1, 'day').toISOString(),
-          },
-        },
-      });
-      const response = await sessionRequest.post(`${signInRoute}/sms`);
-      expect(response.statusCode).toEqual(404);
-    });
-  });
-
-  describe('POST /session/sign-in/passwordless/email', () => {
-    beforeEach(() => {
-      jest.resetAllMocks();
-    });
-
-    it('should call interactionResult (with flow `sign-in`)', async () => {
-      interactionDetails.mockResolvedValueOnce({
-        result: {
-          verification: {
-            email: 'a@a.com',
-            flow: PasscodeType.SignIn,
-            expiresAt: dayjs().add(1, 'day').toISOString(),
-          },
-        },
-      });
-
-      const response = await sessionRequest.post(`${signInRoute}/email`);
-
-      expect(response.statusCode).toEqual(200);
-      expect(interactionResult).toHaveBeenCalledWith(
-        expect.anything(),
-        expect.anything(),
-        expect.objectContaining({
-          login: { accountId: 'id' },
-        }),
-        expect.anything()
-      );
-    });
-
-    it('should call interactionResult (with flow `register`)', async () => {
-      interactionDetails.mockResolvedValueOnce({
-        result: {
-          verification: {
-            email: 'a@a.com',
-            flow: PasscodeType.Register,
-            expiresAt: dayjs().add(1, 'day').toISOString(),
-          },
-        },
-      });
-
-      const response = await sessionRequest.post(`${signInRoute}/email`);
-
-      expect(response.statusCode).toEqual(200);
-      expect(interactionResult).toHaveBeenCalledWith(
-        expect.anything(),
-        expect.anything(),
-        expect.objectContaining({
-          login: { accountId: 'id' },
-        }),
-        expect.anything()
-      );
-    });
-
-    it('throw when verification session invalid', async () => {
-      interactionDetails.mockResolvedValueOnce({
-        result: {
-          verification: {
-            email: 'a@a.com',
-            expiresAt: dayjs().add(1, 'day').toISOString(),
-          },
-        },
-      });
-      const response = await sessionRequest.post(`${signInRoute}/email`);
-      expect(response.statusCode).toEqual(404);
-    });
-
-    it('throw when flow is not `sign-in` and `register`', async () => {
-      interactionDetails.mockResolvedValueOnce({
-        result: {
-          verification: {
-            email: 'a@a.com',
-            flow: PasscodeType.ForgotPassword,
-            expiresAt: dayjs().add(1, 'day').toISOString(),
-          },
-        },
-      });
-      const response = await sessionRequest.post(`${signInRoute}/email`);
-      expect(response.statusCode).toEqual(404);
-    });
-
-    it('throw when email not exist', async () => {
-      interactionDetails.mockResolvedValueOnce({
-        result: {
-          verification: {
-            flow: PasscodeType.SignIn,
-            expiresAt: dayjs().add(1, 'day').toISOString(),
-          },
-        },
-      });
-      const response = await sessionRequest.post(`${signInRoute}/email`);
-      expect(response.statusCode).toEqual(404);
-    });
-
-    it("throw when email not exist as user's primaryEmail", async () => {
-      interactionDetails.mockResolvedValueOnce({
-        result: {
-          verification: {
-            email: 'b@a.com',
-            flow: PasscodeType.SignIn,
-            expiresAt: dayjs().add(1, 'day').toISOString(),
-          },
-        },
-      });
-      const response = await sessionRequest.post(`${signInRoute}/email`);
-      expect(response.statusCode).toEqual(404);
+      const response = await sessionRequest.post(`${registerRoute}/sms`);
+      expect(response.statusCode).toEqual(422);
     });
 
     it('throws if sign up identifier does not contain phone', async () => {
@@ -672,120 +771,24 @@
         },
       });
 
-      const response = await sessionRequest
-        .post(`${registerRoute}/sms/verify-passcode`)
-        .send({ phone: '13000000001', code: '1234' });
-      expect(response.statusCode).toEqual(422);
-    });
-  });
-
-  describe('POST /session/register/passwordless/sms', () => {
-    beforeEach(() => {
-      jest.resetAllMocks();
-    });
-
-    it('should call interactionResult (with flow `register`)', async () => {
-      interactionDetails.mockResolvedValueOnce({
-        result: {
-          verification: {
-            phone: '13000000001',
-            flow: PasscodeType.Register,
-            expiresAt: dayjs().add(1, 'day').toISOString(),
-          },
-        },
-      });
-      const response = await sessionRequest.post(`${registerRoute}/sms`);
-      expect(response.statusCode).toEqual(200);
-      expect(interactionResult).toHaveBeenCalledWith(
-        expect.anything(),
-        expect.anything(),
-        expect.objectContaining({
-          login: { accountId: 'user1' },
-        }),
-        expect.anything()
-      );
-    });
-
-    it('should call interactionResult (with flow `sign-in`)', async () => {
-      interactionDetails.mockResolvedValueOnce({
-        result: {
-          verification: {
-            phone: '13000000001',
-            flow: PasscodeType.SignIn,
-            expiresAt: dayjs().add(1, 'day').toISOString(),
-          },
-        },
-      });
-      const response = await sessionRequest.post(`${registerRoute}/sms`);
-      expect(response.statusCode).toEqual(200);
-      expect(interactionResult).toHaveBeenCalledWith(
-        expect.anything(),
-        expect.anything(),
-        expect.objectContaining({
-          login: { accountId: 'user1' },
-        }),
-        expect.anything()
-      );
-    });
-
-    it('throw when verification session invalid', async () => {
-      interactionDetails.mockResolvedValueOnce({
-        result: {
-          verification: {
-            phone: '13000000001',
-            expiresAt: dayjs().add(1, 'day').toISOString(),
-          },
-        },
-      });
-      const response = await sessionRequest.post(`${registerRoute}/sms`);
-      expect(response.statusCode).toEqual(404);
-    });
-
-    it('throw when flow is not `register` and `sign-in`', async () => {
-      interactionDetails.mockResolvedValueOnce({
-        result: {
-          verification: {
-            phone: '13000000001',
-            flow: PasscodeType.ForgotPassword,
-            expiresAt: dayjs().add(1, 'day').toISOString(),
-          },
-        },
-      });
-      const response = await sessionRequest.post(`${registerRoute}/sms`);
-      expect(response.statusCode).toEqual(404);
-    });
-
-    it('throw when phone not exist', async () => {
-      interactionDetails.mockResolvedValueOnce({
-        result: {
-          verification: {
-            flow: PasscodeType.Register,
-            expiresAt: dayjs().add(1, 'day').toISOString(),
-          },
-        },
-      });
-      const response = await sessionRequest.post(`${registerRoute}/sms`);
-      expect(response.statusCode).toEqual(404);
-    });
-
-    it("throw when phone already exist as user's primaryPhone", async () => {
-      interactionDetails.mockResolvedValueOnce({
-        result: {
-          verification: {
-            phone: '13000000000',
-            flow: PasscodeType.Register,
-            expiresAt: dayjs().add(1, 'day').toISOString(),
-          },
-        },
-      });
       const response = await sessionRequest.post(`${registerRoute}/sms`);
       expect(response.statusCode).toEqual(422);
     });
   });
 
   describe('POST /session/register/passwordless/email', () => {
-    beforeEach(() => {
-      jest.resetAllMocks();
+    beforeAll(() => {
+      findDefaultSignInExperience.mockResolvedValue({
+        ...mockSignInExperience,
+        signUp: {
+          ...mockSignInExperience.signUp,
+          identifier: SignUpIdentifier.Email,
+        },
+      });
+    });
+
+    afterAll(() => {
+      findDefaultSignInExperience.mockClear();
     });
 
     it('should call interactionResult (with flow `register`)', async () => {
@@ -895,9 +898,7 @@
         },
       });
 
-      const response = await sessionRequest
-        .post(`${registerRoute}/email/verify-passcode`)
-        .send({ email: 'b@a.com', code: '1234' });
+      const response = await sessionRequest.post(`${registerRoute}/email`);
       expect(response.statusCode).toEqual(422);
     });
   });
