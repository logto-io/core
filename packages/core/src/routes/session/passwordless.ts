--- conflicted
+++ resolved
@@ -1,12 +1,11 @@
 import { emailRegEx, phoneRegEx } from '@logto/core-kit';
-import { PasscodeType, SignInIdentifier, SignUpIdentifier } from '@logto/schemas';
+import { PasscodeType } from '@logto/schemas';
 import { Provider } from 'oidc-provider';
 import { object, string } from 'zod';
 
 import RequestError from '@/errors/RequestError';
 import { createPasscode, sendPasscode, verifyPasscode } from '@/lib/passcode';
 import koaGuard from '@/middleware/koa-guard';
-import { findDefaultSignInExperience } from '@/queries/sign-in-experience';
 import {
   findUserByEmail,
   findUserByPhone,
@@ -67,18 +66,6 @@
       }),
     }),
     async (ctx, next) => {
-      const signInExperience = await findDefaultSignInExperience();
-      assertThat(
-        signInExperience.signIn.methods.some(
-          ({ identifier, verificationCode }) =>
-            identifier === SignInIdentifier.Phone && verificationCode
-        ),
-        new RequestError({
-          code: 'user.sign_in_method_not_enabled',
-          status: 422,
-        })
-      );
-
       const { jti } = await provider.interactionDetails(ctx.req, ctx.res);
       const {
         body: { email, flow },
@@ -106,18 +93,6 @@
       }),
     }),
     async (ctx, next) => {
-      const signInExperience = await findDefaultSignInExperience();
-      assertThat(
-        signInExperience.signIn.methods.some(
-          ({ identifier, verificationCode }) =>
-            identifier === SignInIdentifier.Email && verificationCode
-        ),
-        new RequestError({
-          code: 'user.sign_in_method_not_enabled',
-          status: 422,
-        })
-      );
-
       const { jti } = await provider.interactionDetails(ctx.req, ctx.res);
 
       const {
@@ -167,25 +142,8 @@
         body: { email, code, flow },
       } = ctx.guard;
 
-<<<<<<< HEAD
-      const signInExperience = await findDefaultSignInExperience();
-      assertThat(
-        signInExperience.signUp.identifier === SignUpIdentifier.Phone ||
-          signInExperience.signUp.identifier === SignUpIdentifier.EmailOrPhone,
-        new RequestError({
-          code: 'user.sign_up_method_not_enabled',
-          status: 422,
-        })
-      );
-
-      assertThat(
-        !(await hasUserWithPhone(phone)),
-        new RequestError({ code: 'user.phone_exists_register', status: 422 })
-      );
-=======
       const type = getPasswordlessRelatedLogType(flow, 'email', 'verify');
       ctx.log(type, { email });
->>>>>>> 2e03d18c
 
       await verifyPasscode(jti, flow, code, { email });
 
@@ -213,33 +171,7 @@
     }
   );
 
-<<<<<<< HEAD
-  router.post(
-    `${registerRoute}/email/verify-passcode`,
-    koaGuard({ body: object({ email: string().regex(emailRegEx), code: string() }) }),
-    async (ctx, next) => {
-      const { jti } = await provider.interactionDetails(ctx.req, ctx.res);
-      const { email, code } = ctx.guard.body;
-      const type = 'RegisterEmail';
-      ctx.log(type, { email, code });
-
-      const signInExperience = await findDefaultSignInExperience();
-      assertThat(
-        signInExperience.signUp.identifier === SignUpIdentifier.Email ||
-          signInExperience.signUp.identifier === SignUpIdentifier.EmailOrPhone,
-        new RequestError({
-          code: 'user.sign_up_method_not_enabled',
-          status: 422,
-        })
-      );
-
-      assertThat(
-        !(await hasUserWithEmail(email)),
-        new RequestError({ code: 'user.email_exists_register', status: 422 })
-      );
-=======
   router.post(`${signInRoute}/sms`, smsSignInAction(provider));
->>>>>>> 2e03d18c
 
   router.post(`${signInRoute}/email`, emailSignInAction(provider));
 
