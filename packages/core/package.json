{
  "name": "@logto/core",
  "version": "1.0.0-beta.10",
  "description": "The open source identity solution.",
  "main": "build/index.js",
  "author": "Silverhand Inc. <contact@silverhand.io>",
  "license": "MPL-2.0",
  "private": true,
  "scripts": {
    "precommit": "lint-staged",
    "copyfiles": "copyfiles -u 1 src/**/*.md build",
    "build": "rm -rf build/ && tsc -p tsconfig.build.json && pnpm run copyfiles",
    "lint": "eslint --ext .ts src",
    "lint:report": "pnpm lint --format json --output-file report.json",
    "dev": "rm -rf build/ && pnpm run copyfiles && nodemon",
    "start": "NODE_ENV=production node build/index.js",
    "add-connector": "logto connector add -p ../../",
    "add-official-connectors": "logto connector add -o -p ../../",
    "alteration": "logto db alt",
    "cli": "logto",
    "test": "jest",
    "test:ci": "jest --coverage --silent",
    "test:report": "codecov -F core"
  },
  "dependencies": {
    "@logto/cli": "^1.0.0-beta.10",
    "@logto/connector-kit": "^1.0.0-beta.18",
    "@logto/core-kit": "^1.0.0-beta.18",
    "@logto/language-kit": "^1.0.0-beta.16",
    "@logto/phrases": "^1.0.0-beta.10",
    "@logto/phrases-ui": "^1.0.0-beta.10",
    "@logto/schemas": "^1.0.0-beta.10",
    "@logto/shared": "^1.0.0-beta.10",
    "@silverhand/essentials": "^1.3.0",
    "chalk": "^4",
    "clean-deep": "^3.4.0",
    "dayjs": "^1.10.5",
    "debug": "^4.3.4",
    "decamelize": "^5.0.0",
    "deepmerge": "^4.2.2",
    "dotenv": "^16.0.0",
    "etag": "^1.8.1",
    "find-up": "^5.0.0",
    "fs-extra": "^10.1.0",
    "got": "^11.8.2",
    "hash-wasm": "^4.9.0",
    "i18next": "^21.8.16",
    "iconv-lite": "0.6.3",
    "jose": "^4.0.0",
    "js-yaml": "^4.1.0",
    "koa": "^2.13.1",
    "koa-body": "^5.0.0",
    "koa-compose": "^4.1.0",
    "koa-logger": "^3.2.1",
    "koa-mount": "^4.0.0",
    "koa-proxies": "^0.12.1",
    "koa-router": "^12.0.0",
    "koa-send": "^5.0.1",
    "lodash.pick": "^4.4.0",
    "module-alias": "^2.2.2",
    "nanoid": "^3.1.23",
    "oidc-provider": "^7.11.3",
    "p-retry": "^4.6.1",
    "query-string": "^7.0.1",
    "roarr": "^7.11.0",
    "slonik": "^30.0.0",
    "slonik-interceptor-preset": "^1.2.10",
    "slonik-sql-tag-raw": "^1.1.4",
    "snake-case": "^3.0.4",
    "snakecase-keys": "^5.1.0",
    "zod": "^3.18.0"
  },
  "devDependencies": {
    "@shopify/jest-koa-mocks": "^5.0.0",
    "@silverhand/eslint-config": "1.2.0",
    "@silverhand/jest-config": "1.2.2",
    "@silverhand/ts-config": "1.2.1",
    "@types/debug": "^4.1.7",
    "@types/etag": "^1.8.1",
    "@types/fs-extra": "^9.0.13",
    "@types/http-errors": "^1.8.2",
    "@types/jest": "^29.1.2",
    "@types/js-yaml": "^4.0.5",
    "@types/koa": "^2.13.3",
    "@types/koa-compose": "^3.2.5",
    "@types/koa-logger": "^3.1.1",
    "@types/koa-mount": "^4.0.0",
    "@types/koa-send": "^4.1.3",
    "@types/lodash.pick": "^4.4.6",
    "@types/node": "^16.0.0",
    "@types/oidc-provider": "^7.11.1",
    "@types/supertest": "^2.0.11",
<<<<<<< HEAD
    "@types/tar": "^6.1.2",
    "camelcase": "^6.2.0",
=======
>>>>>>> 0df1a938
    "copyfiles": "^2.4.1",
    "eslint": "^8.21.0",
    "http-errors": "^1.6.3",
    "jest": "^29.1.2",
    "jest-matcher-specific-error": "^1.0.0",
    "lint-staged": "^13.0.0",
    "nock": "^13.2.2",
    "nodemon": "^2.0.19",
    "openapi-types": "^12.0.0",
    "prettier": "^2.7.1",
    "supertest": "^6.2.2",
    "typescript": "^4.7.4"
  },
  "engines": {
    "node": "^16.0.0"
  },
  "_moduleAliases": {
    "@": "./build"
  },
  "eslintConfig": {
    "extends": "@silverhand"
  },
  "prettier": "@silverhand/eslint-config/.prettierrc"
}<|MERGE_RESOLUTION|>--- conflicted
+++ resolved
@@ -90,11 +90,6 @@
     "@types/node": "^16.0.0",
     "@types/oidc-provider": "^7.11.1",
     "@types/supertest": "^2.0.11",
-<<<<<<< HEAD
-    "@types/tar": "^6.1.2",
-    "camelcase": "^6.2.0",
-=======
->>>>>>> 0df1a938
     "copyfiles": "^2.4.1",
     "eslint": "^8.21.0",
     "http-errors": "^1.6.3",
