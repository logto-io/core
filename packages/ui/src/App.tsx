--- conflicted
+++ resolved
@@ -60,12 +60,6 @@
         <AppBoundary>
           <Routes>
             <Route element={<AppContent />}>
-<<<<<<< HEAD
-              <Route path="/sign-in/consent" element={<Consent />} />
-=======
-              <Route index element={<Navigate replace to="/sign-in" />} />
-
->>>>>>> 8815b0b0
               <Route
                 path="unknown-session"
                 element={<ErrorPage message="error.invalid_session" />}
