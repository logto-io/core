--- conflicted
+++ resolved
@@ -19,12 +19,8 @@
   "devDependencies": {
     "@fontsource/roboto-mono": "^4.5.7",
     "@logto/phrases": "^0.1.0",
-<<<<<<< HEAD
-    "@logto/react": "^0.1.5",
+    "@logto/react": "^0.1.7",
     "@logto/shared": "^0.1.0",
-=======
-    "@logto/react": "^0.1.7",
->>>>>>> 93b4966f
     "@logto/schemas": "^0.1.0",
     "@mdx-js/react": "^1.6.22",
     "@parcel/core": "^2.5.0",
